{
    "trading_mode": "futures",
    "margin_mode": "isolated",
    "max_open_trades": 5,
    "stake_currency": "USDT",
    "stake_amount": 200,
    "tradable_balance_ratio": 1,
    "fiat_display_currency": "USD",
    "dry_run": true,
    "timeframe": "3m",
    "dry_run_wallet": 1000,
    "cancel_open_orders_on_exit": true,
    "unfilledtimeout": {
        "entry": 10,
        "exit": 30
    },
    "exchange": {
        "name": "binance",
        "key": "",
        "secret": "",
        "ccxt_config": {},
        "ccxt_async_config": {},
        "pair_whitelist": [
            "1INCH/USDT",
            "ALGO/USDT"
        ],
        "pair_blacklist": []
    },
    "entry_pricing": {
        "price_side": "same",
        "use_order_book": true,
        "order_book_top": 1,
        "price_last_balance": 0.0,
        "check_depth_of_market": {
            "enabled": false,
            "bids_to_ask_delta": 1
        }
    },
    "exit_pricing": {
        "price_side": "other",
        "use_order_book": true,
        "order_book_top": 1
    },
    "pairlists": [
        {
            "method": "StaticPairList"
        }
    ],
    "freqai": {
        "enabled": true,
        "purge_old_models": true,
        "train_period_days": 15,
        "backtest_period_days": 7,
        "live_retrain_hours": 0,
        "identifier": "uniqe-id",
        "feature_parameters": {
            "include_timeframes": [
                "3m",
                "15m",
                "1h"
            ],
            "include_corr_pairlist": [
                "BTC/USDT",
                "ETH/USDT"
            ],
            "label_period_candles": 20,
            "include_shifted_candles": 2,
            "DI_threshold": 0.9,
            "weight_factor": 0.9,
            "principal_component_analysis": false,
            "use_SVM_to_remove_outliers": true,
            "indicator_periods_candles": [
                10,
                20
            ],
            "plot_feature_importances": 0
        },
        "data_split_parameters": {
            "test_size": 0.33,
            "random_state": 1
        },
<<<<<<< HEAD
        "model_training_parameters": {
        }
=======
        "model_training_parameters": {}
>>>>>>> 0f75ec9c
    },
    "bot_name": "",
    "force_entry_enable": true,
    "initial_state": "running",
    "internals": {
        "process_throttle_secs": 5
    }
}<|MERGE_RESOLUTION|>--- conflicted
+++ resolved
@@ -79,12 +79,7 @@
             "test_size": 0.33,
             "random_state": 1
         },
-<<<<<<< HEAD
-        "model_training_parameters": {
-        }
-=======
         "model_training_parameters": {}
->>>>>>> 0f75ec9c
     },
     "bot_name": "",
     "force_entry_enable": true,

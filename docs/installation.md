--- conflicted
+++ resolved
@@ -1,18 +1,8 @@
-<<<<<<< HEAD
 # Installation
 
 This page explains how to prepare your environment for running the bot.
 
 To understand how to set up the bot please read the [Bot Configuration](https://github.com/gcarq/freqtrade/blob/develop/docs/configuration.md) page.
-
-
-=======
-# Install the bot
-This page explains how to prepare your environment for running the bot.
-To understand how to set up the bot please read the Bot
-[Bot configuration](https://github.com/gcarq/freqtrade/blob/develop/docs/configuration.md)
-page.
->>>>>>> fe26ff76
 
 ## Table of Contents
 
@@ -32,7 +22,6 @@
 
 Start by downloading Docker for your platform:
 
-<<<<<<< HEAD
 * [Mac](https://www.docker.com/products/docker#/mac)
 * [Windows](https://www.docker.com/products/docker#/windows)
 * [Linux](https://www.docker.com/products/docker#/linux)
@@ -44,14 +33,6 @@
 
 #### 1.1. Clone the git repository
 
-=======
-Once you have Docker installed, simply create the config file
-(e.g. `config.json`) and then create a Docker image for `freqtrade`
-using the Dockerfile in this repo.
-
-### 1. Prepare the bot
-1. Clone the git
->>>>>>> fe26ff76
 ```bash
 git clone https://github.com/gcarq/freqtrade.git
 ```
@@ -73,18 +54,12 @@
 ```bash
 cp -n config.json.example config.json
 ```
-<<<<<<< HEAD
 
 > To edit the config please refer to the [Bot Configuration](https://github.com/gcarq/freqtrade/blob/develop/docs/configuration.md) page.
 
 #### 1.5. Create your database file *(optional - the bot will create it if it is missing)*
 
-
 Production
-=======
-To edit the config please refer to the [Bot Configuration](https://github.com/gcarq/freqtrade/blob/develop/docs/configuration.md) page
-5. Create your DB file (Optional, the bot will create it if it is missing)
->>>>>>> fe26ff76
 ```bash
 touch tradesv3.sqlite
 ````
@@ -102,14 +77,7 @@
 docker build -t freqtrade .
 ```
 
-<<<<<<< HEAD
 For security reasons, your configuration file will not be included in the image, you will need to bind mount it. It is also advised to bind mount an SQLite database file (see the "5. Run a restartable docker image" section) to keep it between  updates.
-=======
-For security reasons, your configuration file will not be included in the
-image, you will need to bind mount it. It is also advised to bind mount
-a sqlite database file (see the "5. Run a restartable docker image"
-section) to keep it between  updates.
->>>>>>> fe26ff76
 
 
 ### 3. Verify the Docker image
@@ -153,15 +121,8 @@
   -v ~/.freqtrade/tradesv3.sqlite:/freqtrade/tradesv3.sqlite \
   freqtrade
 ```
-<<<<<<< HEAD
 
 If you are using `dry_run=True` it's not necessary to mount `tradesv3.sqlite`, but you can mount `tradesv3.dryrun.sqlite` if you plan to use the dry run mode with the param `--dry-run-db`.
-=======
-If you are using `dry_run=True` it's not necessary to mount
-`tradesv3.sqlite`, but you can mount `tradesv3.dryrun.sqlite` if you
-plan to use the dry run mode with the param `--dry-run-db`.
->>>>>>> fe26ff76
-
 
 ### 6. Monitor your Docker instance
 
@@ -175,17 +136,10 @@
 docker start freqtrade
 ```
 
-<<<<<<< HEAD
 You do not need to rebuild the image for configuration changes, it will suffice to edit `config.json` and restart the container.
 
-
 ------
 
-=======
-You do not need to rebuild the image for configuration changes, it will
-suffice to edit `config.json` and restart the container.
->>>>>>> fe26ff76
-
 ## Custom Installation
 
 We've included/collected install instructions for Ubuntu 16.04, MacOS, and Windows. These are guidelines and your success may vary with other distros.
@@ -193,16 +147,6 @@
 ### Requirements
 
 Click each one for install guide:
-<<<<<<< HEAD
-=======
-- [Python 3.6.x](http://docs.python-guide.org/en/latest/starting/installation/),
-note the bot was not tested on Python >= 3.7.x
-- [pip](https://pip.pypa.io/en/stable/installing/)
-- [git](https://git-scm.com/book/en/v2/Getting-Started-Installing-Git)
-- [virtualenv](https://virtualenv.pypa.io/en/stable/installation/) (Recommended)
-- [TA-Lib](https://mrjbq7.github.io/ta-lib/install.html)
->>>>>>> fe26ff76
-
 * [Python 3.6.x](http://docs.python-guide.org/en/latest/starting/installation/), note the bot was not tested on Python >= 3.7.x
 * [pip](https://pip.pypa.io/en/stable/installing/)
 * [git](https://git-scm.com/book/en/v2/Getting-Started-Installing-Git)
@@ -220,12 +164,8 @@
 sudo apt-get install python3.6 python3.6-venv python3.6-dev build-essential autoconf libtool pkg-config make wget git
 ```
 
-<<<<<<< HEAD
 #### 2. Install TA-Lib
 
-=======
-**2.1.2. Install TA-LIB**
->>>>>>> fe26ff76
 Official webpage: https://mrjbq7.github.io/ta-lib/install.html
 
 ```bash
@@ -239,12 +179,8 @@
 rm -rf ./ta-lib*
 ```
 
-<<<<<<< HEAD
 #### 3. [Optional] Install MongoDB
 
-=======
-**2.1.3. [Optional] Install MongoDB**
->>>>>>> fe26ff76
 Install MongoDB if you plan to optimize your strategy with Hyperopt.
 
 ```bash
@@ -261,7 +197,6 @@
 git clone https://github.com/gcarq/freqtrade.git
 ```
 
-<<<<<<< HEAD
 Optionally checkout the develop branch:
 
 ```bash
@@ -294,9 +229,6 @@
 
 #### 2. [Optional] Install MongoDB
 
-=======
-**2.3.2. [Optional] Install MongoDB**
->>>>>>> fe26ff76
 Install MongoDB if you plan to optimize your strategy with Hyperopt.
 
 ```bash
@@ -307,23 +239,9 @@
 export PATH=<path_freqtrade>/env/mongodb/bin:$PATH
 ```
 
-<<<<<<< HEAD
 #### 3. Install FreqTrade
 
 Clone the git repository:
-=======
-## 3. Clone the repo
-The following steps are made for Linux/mac environment
-1. Clone the git `git clone https://github.com/gcarq/freqtrade.git`
-2. (Optional) Checkout the develop branch `git checkout develop`
-
-## 4. Prepare the bot
-```bash
-cd freqtrade
-cp -n config.json.example config.json
-```
-To edit the config please refer to [Bot Configuration](https://github.com/gcarq/freqtrade/blob/develop/docs/configuration.md)
->>>>>>> fe26ff76
 
 ```bash
 git clone https://github.com/gcarq/freqtrade.git
@@ -334,8 +252,6 @@
 ```bash
 git checkout develop
 ```
-
-<<<<<<< HEAD
 
 ### Windows
 
@@ -345,20 +261,6 @@
 #### 1. Install freqtrade
 
 copy paste `config.json` to ``\path\freqtrade-develop\freqtrade`
-=======
-### Advanced Linux
-**systemd service file**
-Copy `./freqtrade.service` to your systemd user directory (usually `~/.config/systemd/user`)
-and update `WorkingDirectory` and `ExecStart` to match your setup.
-After that you can start the daemon with:
-```bash
-systemctl --user start freqtrade
-```
-
-# Windows
-We do recommend Windows users to use [Docker](#docker) this will work
-much easier and smoother (also safer).
->>>>>>> fe26ff76
 
 ```cmd
 >cd \path\freqtrade-develop
@@ -372,7 +274,6 @@
 >python main.py
 ```
 
-<<<<<<< HEAD
 > Thanks [Owdr](https://github.com/Owdr) for the commands. Source: [Issue #222](https://github.com/gcarq/freqtrade/issues/222)
 
 
@@ -409,9 +310,4 @@
 ```
 
 Now you have an environment ready, the next step is
-[Bot Configuration](https://github.com/gcarq/freqtrade/blob/develop/docs/configuration.md)...
-=======
-## Next step
-Now you have an environment ready, the next step is to
-[configure your bot](https://github.com/gcarq/freqtrade/blob/develop/docs/configuration.md).
->>>>>>> fe26ff76
+[Bot Configuration](https://github.com/gcarq/freqtrade/blob/develop/docs/configuration.md)...
--- conflicted
+++ resolved
@@ -54,11 +54,7 @@
 class AwesomeStrategy(IStrategy):
     def custom_stake_amount(self, pair: str, current_time: datetime, current_rate: float,
                             proposed_stake: float, min_stake: float, max_stake: float,
-<<<<<<< HEAD
-                            side: str, **kwargs) -> float:
-=======
-                            entry_tag: Optional[str], **kwargs) -> float:
->>>>>>> 6a591038
+                            entry_tag: Optional[str], side: str, **kwargs) -> float:
 
         dataframe, _ = self.dp.get_analyzed_dataframe(pair=pair, timeframe=self.timeframe)
         current_candle = dataframe.iloc[-1].squeeze()

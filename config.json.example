--- conflicted
+++ resolved
@@ -5,15 +5,11 @@
     "fiat_display_currency": "USD",
     "ticker_interval" : "5m",
     "dry_run": false,
-<<<<<<< HEAD
     "trailing_stop": false,
-    "unfilledtimeout": 600,
-=======
     "unfilledtimeout": {
         "buy": 10,
         "sell": 30
     },
->>>>>>> f91263c8
     "bid_strategy": {
         "ask_last_balance": 0.0
     },

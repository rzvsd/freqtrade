# pragma pylint: disable=missing-docstring, W0212, too-many-arguments

"""
This module contains the backtesting logic
"""
import logging
from collections import defaultdict
from copy import deepcopy
from datetime import datetime, timedelta, timezone
from typing import Any, Dict, List, Optional, Tuple

from pandas import DataFrame

from freqtrade.configuration import TimeRange, validate_config_consistency
from freqtrade.constants import DATETIME_PRINT_FORMAT
from freqtrade.data import history
from freqtrade.data.btanalysis import trade_list_to_dataframe
from freqtrade.data.converter import trim_dataframe, trim_dataframes
from freqtrade.data.dataprovider import DataProvider
from freqtrade.enums import BacktestState, CandleType, SellType, TradingMode
from freqtrade.exceptions import DependencyException, OperationalException
from freqtrade.exchange import timeframe_to_minutes, timeframe_to_seconds
from freqtrade.mixins import LoggingMixin
from freqtrade.optimize.bt_progress import BTProgress
from freqtrade.optimize.optimize_reports import (generate_backtest_stats, show_backtest_results,
                                                 store_backtest_stats)
from freqtrade.persistence import LocalTrade, PairLocks, Trade
from freqtrade.plugins.pairlistmanager import PairListManager
from freqtrade.plugins.protectionmanager import ProtectionManager
from freqtrade.resolvers import ExchangeResolver, StrategyResolver
from freqtrade.strategy.interface import IStrategy, SellCheckTuple
from freqtrade.strategy.strategy_wrapper import strategy_safe_wrapper
from freqtrade.wallets import Wallets


logger = logging.getLogger(__name__)

# Indexes for backtest tuples
DATE_IDX = 0
OPEN_IDX = 1
HIGH_IDX = 2
LOW_IDX = 3
CLOSE_IDX = 4
LONG_IDX = 5
ELONG_IDX = 6  # Exit long
SHORT_IDX = 7
ESHORT_IDX = 8  # Exit short
ENTER_TAG_IDX = 9
EXIT_TAG_IDX = 10


class Backtesting:
    """
    Backtesting class, this class contains all the logic to run a backtest

    To run a backtest:
    backtesting = Backtesting(config)
    backtesting.start()
    """

    def __init__(self, config: Dict[str, Any]) -> None:

        LoggingMixin.show_output = False
        self.config = config
        self.results: Optional[Dict[str, Any]] = None

        config['dry_run'] = True
        self.strategylist: List[IStrategy] = []
        self.all_results: Dict[str, Dict] = {}
        self._exchange_name = self.config['exchange']['name']
        self.exchange = ExchangeResolver.load_exchange(self._exchange_name, self.config)
        self.dataprovider = DataProvider(self.config, self.exchange)

        if self.config.get('strategy_list', None):
            for strat in list(self.config['strategy_list']):
                stratconf = deepcopy(self.config)
                stratconf['strategy'] = strat
                self.strategylist.append(StrategyResolver.load_strategy(stratconf))
                validate_config_consistency(stratconf)

        else:
            # No strategy list specified, only one strategy
            self.strategylist.append(StrategyResolver.load_strategy(self.config))
            validate_config_consistency(self.config)

        if "timeframe" not in self.config:
            raise OperationalException("Timeframe (ticker interval) needs to be set in either "
                                       "configuration or as cli argument `--timeframe 5m`")
        self.timeframe = str(self.config.get('timeframe'))
        self.timeframe_min = timeframe_to_minutes(self.timeframe)
        self.init_backtest_detail()
        self.pairlists = PairListManager(self.exchange, self.config)
        if 'VolumePairList' in self.pairlists.name_list:
            raise OperationalException("VolumePairList not allowed for backtesting. "
                                       "Please use StaticPairlist instead.")
        if 'PerformanceFilter' in self.pairlists.name_list:
            raise OperationalException("PerformanceFilter not allowed for backtesting.")

        if len(self.strategylist) > 1 and 'PrecisionFilter' in self.pairlists.name_list:
            raise OperationalException(
                "PrecisionFilter not allowed for backtesting multiple strategies."
            )

        self.dataprovider.add_pairlisthandler(self.pairlists)
        self.pairlists.refresh_pairlist()

        if len(self.pairlists.whitelist) == 0:
            raise OperationalException("No pair in whitelist.")

        if config.get('fee', None) is not None:
            self.fee = config['fee']
        else:
            self.fee = self.exchange.get_fee(symbol=self.pairlists.whitelist[0])

        self.timerange = TimeRange.parse_timerange(
            None if self.config.get('timerange') is None else str(self.config.get('timerange')))

        # Get maximum required startup period
        self.required_startup = max([strat.startup_candle_count for strat in self.strategylist])
        # Add maximum startup candle count to configuration for informative pairs support
        self.config['startup_candle_count'] = self.required_startup
        self.exchange.validate_required_startup_candles(self.required_startup, self.timeframe)

        # TODO-lev: This should come from the configuration setting or better a
        # TODO-lev: combination of config/strategy "use_shorts"(?) and "can_short" from the exchange
        self.trading_mode = TradingMode(config.get('trading_mode', 'spot'))
        self._can_short = self.trading_mode != TradingMode.SPOT

        self.progress = BTProgress()
        self.abort = False
        self.init_backtest()

    def __del__(self):
        self.cleanup()

    def cleanup(self):
        LoggingMixin.show_output = True
        PairLocks.use_db = True
        Trade.use_db = True

    def init_backtest_detail(self):
        # Load detail timeframe if specified
        self.timeframe_detail = str(self.config.get('timeframe_detail', ''))
        if self.timeframe_detail:
            self.timeframe_detail_min = timeframe_to_minutes(self.timeframe_detail)
            if self.timeframe_min <= self.timeframe_detail_min:
                raise OperationalException(
                    "Detail timeframe must be smaller than strategy timeframe.")

        else:
            self.timeframe_detail_min = 0
        self.detail_data: Dict[str, DataFrame] = {}

    def init_backtest(self):

        self.prepare_backtest(False)

        self.wallets = Wallets(self.config, self.exchange, log=False)

        self.progress = BTProgress()
        self.abort = False

    def _set_strategy(self, strategy: IStrategy):
        """
        Load strategy into backtesting
        """
        self.strategy: IStrategy = strategy
        strategy.dp = self.dataprovider
        # Attach Wallets to Strategy baseclass
        strategy.wallets = self.wallets
        # Set stoploss_on_exchange to false for backtesting,
        # since a "perfect" stoploss-sell is assumed anyway
        # And the regular "stoploss" function would not apply to that case
        self.strategy.order_types['stoploss_on_exchange'] = False

    def _load_protections(self, strategy: IStrategy):
        if self.config.get('enable_protections', False):
            conf = self.config
            if hasattr(strategy, 'protections'):
                conf = deepcopy(conf)
                conf['protections'] = strategy.protections
            self.protections = ProtectionManager(self.config, strategy.protections)

    def load_bt_data(self) -> Tuple[Dict[str, DataFrame], TimeRange]:
        """
        Loads backtest data and returns the data combined with the timerange
        as tuple.
        """
        self.progress.init_step(BacktestState.DATALOAD, 1)

        data = history.load_data(
            datadir=self.config['datadir'],
            pairs=self.pairlists.whitelist,
            timeframe=self.timeframe,
            timerange=self.timerange,
            startup_candles=self.required_startup,
            fail_without_data=True,
            data_format=self.config.get('dataformat_ohlcv', 'json'),
        )

        min_date, max_date = history.get_timerange(data)

        logger.info(f'Loading data from {min_date.strftime(DATETIME_PRINT_FORMAT)} '
                    f'up to {max_date.strftime(DATETIME_PRINT_FORMAT)} '
                    f'({(max_date - min_date).days} days).')

        # Adjust startts forward if not enough data is available
        self.timerange.adjust_start_if_necessary(timeframe_to_seconds(self.timeframe),
                                                 self.required_startup, min_date)

        self.progress.set_new_value(1)
        return data, self.timerange

    def load_bt_data_detail(self) -> None:
        """
        Loads backtest detail data (smaller timeframe) if necessary.
        """
        if self.timeframe_detail:
            self.detail_data = history.load_data(
                datadir=self.config['datadir'],
                pairs=self.pairlists.whitelist,
                timeframe=self.timeframe_detail,
                timerange=self.timerange,
                startup_candles=0,
                fail_without_data=True,
                data_format=self.config.get('dataformat_ohlcv', 'json'),
            )
        else:
            self.detail_data = {}

    def prepare_backtest(self, enable_protections):
        """
        Backtesting setup method - called once for every call to "backtest()".
        """
        PairLocks.use_db = False
        PairLocks.timeframe = self.config['timeframe']
        Trade.use_db = False
        PairLocks.reset_locks()
        Trade.reset_trades()
        self.rejected_trades = 0
        self.dataprovider.clear_cache()
        if enable_protections:
            self._load_protections(self.strategy)

    def check_abort(self):
        """
        Check if abort was requested, raise DependencyException if that's the case
        Only applies to Interactive backtest mode (webserver mode)
        """
        if self.abort:
            self.abort = False
            raise DependencyException("Stop requested")

    def _get_ohlcv_as_lists(self, processed: Dict[str, DataFrame]) -> Dict[str, Tuple]:
        """
        Helper function to convert a processed dataframes into lists for performance reasons.

        Used by backtest() - so keep this optimized for performance.
        """
        # Every change to this headers list must evaluate further usages of the resulting tuple
        # and eventually change the constants for indexes at the top
        headers = ['date', 'open', 'high', 'low', 'close', 'enter_long', 'exit_long',
                   'enter_short', 'exit_short', 'enter_tag', 'exit_tag']
        data: Dict = {}
        self.progress.init_step(BacktestState.CONVERT, len(processed))

        # Create dict with data
        for pair, pair_data in processed.items():
            self.check_abort()
            self.progress.increment()

            if not pair_data.empty:
                # Cleanup from prior runs
                pair_data.drop(headers[5:] + ['buy', 'sell'], axis=1, errors='ignore')

            df_analyzed = self.strategy.advise_exit(
                self.strategy.advise_entry(pair_data, {'pair': pair}),
                {'pair': pair}
            ).copy()
            # Trim startup period from analyzed dataframe
            df_analyzed = trim_dataframe(df_analyzed, self.timerange,
                                         startup_candles=self.required_startup)
            # To avoid using data from future, we use buy/sell signals shifted
            # from the previous candle
            for col in headers[5:]:
                if col in df_analyzed.columns:
                    df_analyzed.loc[:, col] = df_analyzed.loc[:, col].shift(1)
                else:
                    df_analyzed.loc[:, col] = 0 if col not in ('enter_tag', 'exit_tag') else None

            # Update dataprovider cache
            self.dataprovider._set_cached_df(pair, self.timeframe, df_analyzed, CandleType.SPOT)
            # TODO-lev: Candle-type should be conditional, either "spot" or futures

            df_analyzed = df_analyzed.drop(df_analyzed.head(1).index)

            # Convert from Pandas to list for performance reasons
            # (Looping Pandas is slow.)
            data[pair] = df_analyzed[headers].values.tolist()
        return data

    def _get_close_rate(self, sell_row: Tuple, trade: LocalTrade, sell: SellCheckTuple,
                        trade_dur: int) -> float:
        """
        Get close rate for backtesting result
        """
        # Special handling if high or low hit STOP_LOSS or ROI
        if sell.sell_type in (SellType.STOP_LOSS, SellType.TRAILING_STOP_LOSS):
            if trade.stop_loss > sell_row[HIGH_IDX]:
                # our stoploss was already higher than candle high,
                # possibly due to a cancelled trade exit.
                # sell at open price.
                return sell_row[OPEN_IDX]

            # Special case: trailing triggers within same candle as trade opened. Assume most
            # pessimistic price movement, which is moving just enough to arm stoploss and
            # immediately going down to stop price.
            if sell.sell_type == SellType.TRAILING_STOP_LOSS and trade_dur == 0:
                if (
                    not self.strategy.use_custom_stoploss and self.strategy.trailing_stop
                    and self.strategy.trailing_only_offset_is_reached
                    and self.strategy.trailing_stop_positive_offset is not None
                    and self.strategy.trailing_stop_positive
                ):
                    # Worst case: price reaches stop_positive_offset and dives down.
                    stop_rate = (sell_row[OPEN_IDX] *
                                 (1 + abs(self.strategy.trailing_stop_positive_offset) -
                                  abs(self.strategy.trailing_stop_positive)))
                else:
                    # Worst case: price ticks tiny bit above open and dives down.
                    stop_rate = sell_row[OPEN_IDX] * (1 - abs(trade.stop_loss_pct))
                    assert stop_rate < sell_row[HIGH_IDX]
                # Limit lower-end to candle low to avoid sells below the low.
                # This still remains "worst case" - but "worst realistic case".
                return max(sell_row[LOW_IDX], stop_rate)

            # Set close_rate to stoploss
            return trade.stop_loss
        elif sell.sell_type == (SellType.ROI):
            roi_entry, roi = self.strategy.min_roi_reached_entry(trade_dur)
            if roi is not None and roi_entry is not None:
                if roi == -1 and roi_entry % self.timeframe_min == 0:
                    # When forceselling with ROI=-1, the roi time will always be equal to trade_dur.
                    # If that entry is a multiple of the timeframe (so on candle open)
                    # - we'll use open instead of close
                    return sell_row[OPEN_IDX]

                # - (Expected abs profit + open_rate + open_fee) / (fee_close -1)
                close_rate = - (trade.open_rate * roi + trade.open_rate *
                                (1 + trade.fee_open)) / (trade.fee_close - 1)

                if (trade_dur > 0 and trade_dur == roi_entry
                        and roi_entry % self.timeframe_min == 0
                        and sell_row[OPEN_IDX] > close_rate):
                    # new ROI entry came into effect.
                    # use Open rate if open_rate > calculated sell rate
                    return sell_row[OPEN_IDX]

                return close_rate

            else:
                # This should not be reached...
                return sell_row[OPEN_IDX]
        else:
            return sell_row[OPEN_IDX]

    def _get_sell_trade_entry_for_candle(self, trade: LocalTrade,
                                         sell_row: Tuple) -> Optional[LocalTrade]:
        # TODO-lev: add interest / funding fees to trade object ->
        # Must be done either here, or one level higher ->
        # (if we don't want to do it at "detail" level)

        sell_candle_time = sell_row[DATE_IDX].to_pydatetime()
        enter = sell_row[SHORT_IDX] if trade.is_short else sell_row[LONG_IDX]
        exit_ = sell_row[ESHORT_IDX] if trade.is_short else sell_row[ELONG_IDX]
        sell = self.strategy.should_exit(
            trade, sell_row[OPEN_IDX], sell_candle_time,  # type: ignore
            enter=enter, exit_=exit_,
            low=sell_row[LOW_IDX], high=sell_row[HIGH_IDX]
        )

        if sell.sell_flag:
            trade.close_date = sell_candle_time

            trade_dur = int((trade.close_date_utc - trade.open_date_utc).total_seconds() // 60)
            closerate = self._get_close_rate(sell_row, trade, sell, trade_dur)
            # call the custom exit price,with default value as previous closerate
            current_profit = trade.calc_profit_ratio(closerate)
            if sell.sell_type in (SellType.SELL_SIGNAL, SellType.CUSTOM_SELL):
                # Custom exit pricing only for sell-signals
                closerate = strategy_safe_wrapper(self.strategy.custom_exit_price,
                                                  default_retval=closerate)(
                    pair=trade.pair, trade=trade,
                    current_time=sell_row[DATE_IDX],
                    proposed_rate=closerate, current_profit=current_profit)
            # Use the maximum between close_rate and low as we cannot sell outside of a candle.
            closerate = min(max(closerate, sell_row[LOW_IDX]), sell_row[HIGH_IDX])

            # Confirm trade exit:
            time_in_force = self.strategy.order_time_in_force['sell']
            if not strategy_safe_wrapper(self.strategy.confirm_trade_exit, default_retval=True)(
                    pair=trade.pair, trade=trade, order_type='limit', amount=trade.amount,
                    rate=closerate,
                    time_in_force=time_in_force,
                    sell_reason=sell.sell_reason,
                    current_time=sell_candle_time):
                return None

            trade.sell_reason = sell.sell_reason

            # Checks and adds an exit tag, after checking that the length of the
            # sell_row has the length for an exit tag column
            if(
                len(sell_row) > EXIT_TAG_IDX
                and sell_row[EXIT_TAG_IDX] is not None
                and len(sell_row[EXIT_TAG_IDX]) > 0
            ):
                trade.sell_reason = sell_row[EXIT_TAG_IDX]

            trade.close(closerate, show_msg=False)
            return trade

        return None

    def _get_sell_trade_entry(self, trade: LocalTrade, sell_row: Tuple) -> Optional[LocalTrade]:
        if self.timeframe_detail and trade.pair in self.detail_data:
            sell_candle_time = sell_row[DATE_IDX].to_pydatetime()
            sell_candle_end = sell_candle_time + timedelta(minutes=self.timeframe_min)

            detail_data = self.detail_data[trade.pair]
            detail_data = detail_data.loc[
                (detail_data['date'] >= sell_candle_time) &
                (detail_data['date'] < sell_candle_end)
            ].copy()
            if len(detail_data) == 0:
                # Fall back to "regular" data if no detail data was found for this candle
                return self._get_sell_trade_entry_for_candle(trade, sell_row)
            detail_data.loc[:, 'enter_long'] = sell_row[LONG_IDX]
            detail_data.loc[:, 'exit_long'] = sell_row[ELONG_IDX]
            detail_data.loc[:, 'enter_long'] = sell_row[LONG_IDX]
            detail_data.loc[:, 'exit_long'] = sell_row[ELONG_IDX]
            headers = ['date', 'open', 'high', 'low', 'close', 'enter_long', 'exit_long',
                       'enter_short', 'exit_short']
            for det_row in detail_data[headers].values.tolist():
                res = self._get_sell_trade_entry_for_candle(trade, det_row)
                if res:
                    return res

            return None

        else:
            return self._get_sell_trade_entry_for_candle(trade, sell_row)

    def _enter_trade(self, pair: str, row: List, direction: str) -> Optional[LocalTrade]:
        try:
            stake_amount = self.wallets.get_trade_stake_amount(pair, None)
        except DependencyException:
            return None
<<<<<<< HEAD
        current_time = row[DATE_IDX].to_pydatetime()
        min_stake_amount = self.exchange.get_min_pair_stake_amount(pair, row[OPEN_IDX], -0.05) or 0
=======
        # let's call the custom entry price, using the open price as default price
        propose_rate = strategy_safe_wrapper(self.strategy.custom_entry_price,
                                             default_retval=row[OPEN_IDX])(
            pair=pair, current_time=row[DATE_IDX].to_pydatetime(),
            proposed_rate=row[OPEN_IDX])  # default value is the open rate

        # Move rate to within the candle's low/high rate
        propose_rate = min(max(propose_rate, row[LOW_IDX]), row[HIGH_IDX])

        min_stake_amount = self.exchange.get_min_pair_stake_amount(pair, propose_rate, -0.05) or 0
>>>>>>> be6b1f6f
        max_stake_amount = self.wallets.get_available_stake_amount()

        stake_amount = strategy_safe_wrapper(self.strategy.custom_stake_amount,
                                             default_retval=stake_amount)(
<<<<<<< HEAD
            pair=pair, current_time=current_time, current_rate=row[OPEN_IDX],
            proposed_stake=stake_amount, min_stake=min_stake_amount, max_stake=max_stake_amount,
            side=direction)
=======
            pair=pair, current_time=row[DATE_IDX].to_pydatetime(), current_rate=propose_rate,
            proposed_stake=stake_amount, min_stake=min_stake_amount, max_stake=max_stake_amount)
>>>>>>> be6b1f6f
        stake_amount = self.wallets.validate_stake_amount(pair, stake_amount, min_stake_amount)

        if not stake_amount:
            return None

        max_leverage = self.exchange.get_max_leverage(pair, stake_amount)
        leverage = strategy_safe_wrapper(self.strategy.leverage, default_retval=1.0)(
            pair=pair,
            current_time=current_time,
            current_rate=row[OPEN_IDX],
            proposed_leverage=1.0,
            max_leverage=max_leverage,
            side=direction,
        ) if self._can_short else 1.0
        # Cap leverage between 1.0 and max_leverage.
        leverage = min(max(leverage, 1.0), max_leverage)

        order_type = self.strategy.order_types['buy']
        time_in_force = self.strategy.order_time_in_force['sell']
        # Confirm trade entry:
        if not strategy_safe_wrapper(self.strategy.confirm_trade_entry, default_retval=True)(
<<<<<<< HEAD
                pair=pair, order_type=order_type, amount=stake_amount, rate=row[OPEN_IDX],
                time_in_force=time_in_force, current_time=current_time,
                side=direction):
=======
                pair=pair, order_type=order_type, amount=stake_amount, rate=propose_rate,
                time_in_force=time_in_force, current_time=row[DATE_IDX].to_pydatetime()):
>>>>>>> be6b1f6f
            return None

        if stake_amount and (not min_stake_amount or stake_amount > min_stake_amount):
            # Enter trade
            has_enter_tag = len(row) >= ENTER_TAG_IDX + 1
            trade = LocalTrade(
                pair=pair,
<<<<<<< HEAD
                open_rate=row[OPEN_IDX],
                open_date=current_time,
                stake_amount=stake_amount,
                amount=round((stake_amount / row[OPEN_IDX]) * leverage, 8),
=======
                open_rate=propose_rate,
                open_date=row[DATE_IDX].to_pydatetime(),
                stake_amount=stake_amount,
                amount=round(stake_amount / propose_rate, 8),
>>>>>>> be6b1f6f
                fee_open=self.fee,
                fee_close=self.fee,
                is_open=True,
                enter_tag=row[ENTER_TAG_IDX] if has_enter_tag else None,
                exchange=self._exchange_name,
                is_short=(direction == 'short'),
                leverage=leverage,
            )
            return trade
        return None

    def handle_left_open(self, open_trades: Dict[str, List[LocalTrade]],
                         data: Dict[str, List[Tuple]]) -> List[LocalTrade]:
        """
        Handling of left open trades at the end of backtesting
        """
        trades = []
        for pair in open_trades.keys():
            if len(open_trades[pair]) > 0:
                for trade in open_trades[pair]:
                    sell_row = data[pair][-1]

                    trade.close_date = sell_row[DATE_IDX].to_pydatetime()
                    trade.sell_reason = SellType.FORCE_SELL.value
                    trade.close(sell_row[OPEN_IDX], show_msg=False)
                    LocalTrade.close_bt_trade(trade)
                    # Deepcopy object to have wallets update correctly
                    trade1 = deepcopy(trade)
                    trade1.is_open = True
                    trades.append(trade1)
        return trades

    def trade_slot_available(self, max_open_trades: int, open_trade_count: int) -> bool:
        # Always allow trades when max_open_trades is enabled.
        if max_open_trades <= 0 or open_trade_count < max_open_trades:
            return True
        # Rejected trade
        self.rejected_trades += 1
        return False

    def check_for_trade_entry(self, row) -> Optional[str]:
        enter_long = row[LONG_IDX] == 1
        exit_long = row[ELONG_IDX] == 1
        enter_short = self._can_short and row[SHORT_IDX] == 1
        exit_short = self._can_short and row[ESHORT_IDX] == 1

        if enter_long == 1 and not any([exit_long, enter_short]):
            # Long
            return 'long'
        if enter_short == 1 and not any([exit_short, enter_long]):
            # Short
            return 'short'
        return None

    def backtest(self, processed: Dict,
                 start_date: datetime, end_date: datetime,
                 max_open_trades: int = 0, position_stacking: bool = False,
                 enable_protections: bool = False) -> Dict[str, Any]:
        """
        Implement backtesting functionality

        NOTE: This method is used by Hyperopt at each iteration. Please keep it optimized.
        Of course try to not have ugly code. By some accessor are sometime slower than functions.
        Avoid extensive logging in this method and functions it calls.

        :param processed: a processed dictionary with format {pair, data}
        :param start_date: backtesting timerange start datetime
        :param end_date: backtesting timerange end datetime
        :param max_open_trades: maximum number of concurrent trades, <= 0 means unlimited
        :param position_stacking: do we allow position stacking?
        :param enable_protections: Should protections be enabled?
        :return: DataFrame with trades (results of backtesting)
        """
        trades: List[LocalTrade] = []
        self.prepare_backtest(enable_protections)

        # Use dict of lists with data for performance
        # (looping lists is a lot faster than pandas DataFrames)
        data: Dict = self._get_ohlcv_as_lists(processed)

        # Indexes per pair, so some pairs are allowed to have a missing start.
        indexes: Dict = defaultdict(int)
        tmp = start_date + timedelta(minutes=self.timeframe_min)

        open_trades: Dict[str, List[LocalTrade]] = defaultdict(list)
        open_trade_count = 0

        self.progress.init_step(BacktestState.BACKTEST, int(
            (end_date - start_date) / timedelta(minutes=self.timeframe_min)))

        # Loop timerange and get candle for each pair at that point in time
        while tmp <= end_date:
            open_trade_count_start = open_trade_count
            self.check_abort()
            for i, pair in enumerate(data):
                row_index = indexes[pair]
                try:
                    # Row is treated as "current incomplete candle".
                    # Buy / sell signals are shifted by 1 to compensate for this.
                    row = data[pair][row_index]
                except IndexError:
                    # missing Data for one pair at the end.
                    # Warnings for this are shown during data loading
                    continue

                # Waits until the time-counter reaches the start of the data for this pair.
                if row[DATE_IDX] > tmp:
                    continue

                row_index += 1
                indexes[pair] = row_index
                self.dataprovider._set_dataframe_max_index(row_index)

                # without positionstacking, we can only have one open trade per pair.
                # max_open_trades must be respected
                # don't open on the last row
                trade_dir = self.check_for_trade_entry(row)
                if (
                    (position_stacking or len(open_trades[pair]) == 0)
                    and self.trade_slot_available(max_open_trades, open_trade_count_start)
                    and tmp != end_date
                    and trade_dir is not None
                    and not PairLocks.is_pair_locked(pair, row[DATE_IDX])
                ):
                    trade = self._enter_trade(pair, row, trade_dir)
                    if trade:
                        # TODO: hacky workaround to avoid opening > max_open_trades
                        # This emulates previous behaviour - not sure if this is correct
                        # Prevents buying if the trade-slot was freed in this candle
                        open_trade_count_start += 1
                        open_trade_count += 1
                        # logger.debug(f"{pair} - Emulate creation of new trade: {trade}.")
                        open_trades[pair].append(trade)
                        LocalTrade.add_bt_trade(trade)

                for trade in list(open_trades[pair]):
                    # also check the buying candle for sell conditions.
                    trade_entry = self._get_sell_trade_entry(trade, row)
                    # Sell occurred
                    if trade_entry:
                        # logger.debug(f"{pair} - Backtesting sell {trade}")
                        open_trade_count -= 1
                        open_trades[pair].remove(trade)

                        LocalTrade.close_bt_trade(trade)
                        trades.append(trade_entry)
                        if enable_protections:
                            self.protections.stop_per_pair(pair, row[DATE_IDX])
                            self.protections.global_stop(tmp)

            # Move time one configured time_interval ahead.
            self.progress.increment()
            tmp += timedelta(minutes=self.timeframe_min)

        trades += self.handle_left_open(open_trades, data=data)
        self.wallets.update()

        results = trade_list_to_dataframe(trades)
        return {
            'results': results,
            'config': self.strategy.config,
            'locks': PairLocks.get_all_locks(),
            'rejected_signals': self.rejected_trades,
            'final_balance': self.wallets.get_total(self.strategy.config['stake_currency']),
        }

    def backtest_one_strategy(self, strat: IStrategy, data: Dict[str, DataFrame],
                              timerange: TimeRange):
        self.progress.init_step(BacktestState.ANALYZE, 0)

        logger.info("Running backtesting for Strategy %s", strat.get_strategy_name())
        backtest_start_time = datetime.now(timezone.utc)
        self._set_strategy(strat)

        strategy_safe_wrapper(self.strategy.bot_loop_start, supress_error=True)()

        # Use max_open_trades in backtesting, except --disable-max-market-positions is set
        if self.config.get('use_max_market_positions', True):
            # Must come from strategy config, as the strategy may modify this setting.
            max_open_trades = self.strategy.config['max_open_trades']
        else:
            logger.info(
                'Ignoring max_open_trades (--disable-max-market-positions was used) ...')
            max_open_trades = 0

        # need to reprocess data every time to populate signals
        preprocessed = self.strategy.advise_all_indicators(data)

        # Trim startup period from analyzed dataframe
        preprocessed_tmp = trim_dataframes(preprocessed, timerange, self.required_startup)

        if not preprocessed_tmp:
            raise OperationalException(
                "No data left after adjusting for startup candles.")

        # Use preprocessed_tmp for date generation (the trimmed dataframe).
        # Backtesting will re-trim the dataframes after buy/sell signal generation.
        min_date, max_date = history.get_timerange(preprocessed_tmp)
        logger.info(f'Backtesting with data from {min_date.strftime(DATETIME_PRINT_FORMAT)} '
                    f'up to {max_date.strftime(DATETIME_PRINT_FORMAT)} '
                    f'({(max_date - min_date).days} days).')
        # Execute backtest and store results
        results = self.backtest(
            processed=preprocessed,
            start_date=min_date,
            end_date=max_date,
            max_open_trades=max_open_trades,
            position_stacking=self.config.get('position_stacking', False),
            enable_protections=self.config.get('enable_protections', False),
        )
        backtest_end_time = datetime.now(timezone.utc)
        results.update({
            'backtest_start_time': int(backtest_start_time.timestamp()),
            'backtest_end_time': int(backtest_end_time.timestamp()),
        })
        self.all_results[self.strategy.get_strategy_name()] = results

        return min_date, max_date

    def start(self) -> None:
        """
        Run backtesting end-to-end
        :return: None
        """
        data: Dict[str, Any] = {}

        data, timerange = self.load_bt_data()
        self.load_bt_data_detail()
        logger.info("Dataload complete. Calculating indicators")

        for strat in self.strategylist:
            min_date, max_date = self.backtest_one_strategy(strat, data, timerange)
        if len(self.strategylist) > 0:

            self.results = generate_backtest_stats(data, self.all_results,
                                                   min_date=min_date, max_date=max_date)

            if self.config.get('export', 'none') == 'trades':
                store_backtest_stats(self.config['exportfilename'], self.results)

            # Show backtest results
            show_backtest_results(self.config, self.results)<|MERGE_RESOLUTION|>--- conflicted
+++ resolved
@@ -456,10 +456,8 @@
             stake_amount = self.wallets.get_trade_stake_amount(pair, None)
         except DependencyException:
             return None
-<<<<<<< HEAD
         current_time = row[DATE_IDX].to_pydatetime()
-        min_stake_amount = self.exchange.get_min_pair_stake_amount(pair, row[OPEN_IDX], -0.05) or 0
-=======
+
         # let's call the custom entry price, using the open price as default price
         propose_rate = strategy_safe_wrapper(self.strategy.custom_entry_price,
                                              default_retval=row[OPEN_IDX])(
@@ -470,19 +468,13 @@
         propose_rate = min(max(propose_rate, row[LOW_IDX]), row[HIGH_IDX])
 
         min_stake_amount = self.exchange.get_min_pair_stake_amount(pair, propose_rate, -0.05) or 0
->>>>>>> be6b1f6f
         max_stake_amount = self.wallets.get_available_stake_amount()
 
         stake_amount = strategy_safe_wrapper(self.strategy.custom_stake_amount,
                                              default_retval=stake_amount)(
-<<<<<<< HEAD
-            pair=pair, current_time=current_time, current_rate=row[OPEN_IDX],
+            pair=pair, current_time=current_time, current_rate=propose_rate,
             proposed_stake=stake_amount, min_stake=min_stake_amount, max_stake=max_stake_amount,
             side=direction)
-=======
-            pair=pair, current_time=row[DATE_IDX].to_pydatetime(), current_rate=propose_rate,
-            proposed_stake=stake_amount, min_stake=min_stake_amount, max_stake=max_stake_amount)
->>>>>>> be6b1f6f
         stake_amount = self.wallets.validate_stake_amount(pair, stake_amount, min_stake_amount)
 
         if not stake_amount:
@@ -504,14 +496,9 @@
         time_in_force = self.strategy.order_time_in_force['sell']
         # Confirm trade entry:
         if not strategy_safe_wrapper(self.strategy.confirm_trade_entry, default_retval=True)(
-<<<<<<< HEAD
-                pair=pair, order_type=order_type, amount=stake_amount, rate=row[OPEN_IDX],
+                pair=pair, order_type=order_type, amount=stake_amount, rate=propose_rate,
                 time_in_force=time_in_force, current_time=current_time,
                 side=direction):
-=======
-                pair=pair, order_type=order_type, amount=stake_amount, rate=propose_rate,
-                time_in_force=time_in_force, current_time=row[DATE_IDX].to_pydatetime()):
->>>>>>> be6b1f6f
             return None
 
         if stake_amount and (not min_stake_amount or stake_amount > min_stake_amount):
@@ -519,17 +506,10 @@
             has_enter_tag = len(row) >= ENTER_TAG_IDX + 1
             trade = LocalTrade(
                 pair=pair,
-<<<<<<< HEAD
                 open_rate=row[OPEN_IDX],
                 open_date=current_time,
                 stake_amount=stake_amount,
-                amount=round((stake_amount / row[OPEN_IDX]) * leverage, 8),
-=======
-                open_rate=propose_rate,
-                open_date=row[DATE_IDX].to_pydatetime(),
-                stake_amount=stake_amount,
-                amount=round(stake_amount / propose_rate, 8),
->>>>>>> be6b1f6f
+                amount=round((stake_amount / propose_rate) * leverage, 8),
                 fee_open=self.fee,
                 fee_close=self.fee,
                 is_open=True,

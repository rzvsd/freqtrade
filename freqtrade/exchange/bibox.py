""" Bibox exchange subclass """
import logging
from typing import Dict

from freqtrade.exchange import Exchange


logger = logging.getLogger(__name__)


class Bibox(Exchange):
    """
    Bibox exchange class. Contains adjustments needed for Freqtrade to work
    with this exchange.

    Please note that this exchange is not included in the list of exchanges
    officially supported by the Freqtrade development team. So some features
    may still not work as expected.
    """

    # fetchCurrencies API point requires authentication for Bibox,
    # so switch it off for Freqtrade load_markets()
    @property
    def _ccxt_config(self) -> Dict:
        # Parameters to add directly to ccxt sync/async initialization.
<<<<<<< HEAD
        return {"has": {"fetchCurrencies": False}}
=======
        config = {"has": {"fetchCurrencies": False}}
        config.update(super()._ccxt_config)
        return config

    funding_fee_times: List[int] = [0, 8, 16]  # hours of the day
>>>>>>> 8cfc531b
<|MERGE_RESOLUTION|>--- conflicted
+++ resolved
@@ -23,12 +23,6 @@
     @property
     def _ccxt_config(self) -> Dict:
         # Parameters to add directly to ccxt sync/async initialization.
-<<<<<<< HEAD
-        return {"has": {"fetchCurrencies": False}}
-=======
         config = {"has": {"fetchCurrencies": False}}
         config.update(super()._ccxt_config)
-        return config
-
-    funding_fee_times: List[int] = [0, 8, 16]  # hours of the day
->>>>>>> 8cfc531b
+        return config
# pragma pylint: disable=W0603
"""
Cryptocurrency Exchanges support
"""
import asyncio
import http
import inspect
import logging
from copy import deepcopy
from datetime import datetime, timedelta, timezone
from math import ceil
from typing import Any, Dict, List, Optional, Tuple, Union

import arrow
import ccxt
import ccxt.async_support as ccxt_async
from cachetools import TTLCache
from ccxt.base.decimal_to_precision import (ROUND_DOWN, ROUND_UP, TICK_SIZE, TRUNCATE,
                                            decimal_to_precision)
from pandas import DataFrame

from freqtrade.constants import (DEFAULT_AMOUNT_RESERVE_PERCENT, NON_OPEN_EXCHANGE_STATES,
                                 ListPairsWithTimeframes)
from freqtrade.data.converter import ohlcv_to_dataframe, trades_dict_to_list
from freqtrade.enums import Collateral, TradingMode
from freqtrade.exceptions import (DDosProtection, ExchangeError, InsufficientFundsError,
                                  InvalidOrderException, OperationalException, PricingError,
                                  RetryableOrderError, TemporaryError)
from freqtrade.exchange.common import (API_FETCH_ORDER_RETRY_COUNT, BAD_EXCHANGES,
                                       EXCHANGE_HAS_OPTIONAL, EXCHANGE_HAS_REQUIRED,
                                       remove_credentials, retrier, retrier_async)
from freqtrade.misc import chunks, deep_merge_dicts, safe_value_fallback2
from freqtrade.plugins.pairlist.pairlist_helpers import expand_pairlist


CcxtModuleType = Any


logger = logging.getLogger(__name__)


# Workaround for adding samesite support to pre 3.8 python
# Only applies to python3.7, and only on certain exchanges (kraken)
# Replicates the fix from starlette (which is actually causing this problem)
http.cookies.Morsel._reserved["samesite"] = "SameSite"  # type: ignore


class Exchange:

    _config: Dict = {}

    # Parameters to add directly to buy/sell calls (like agreeing to trading agreement)
    _params: Dict = {}

    # Additional headers - added to the ccxt object
    _headers: Dict = {}

    # Dict to specify which options each exchange implements
    # This defines defaults, which can be selectively overridden by subclasses using _ft_has
    # or by specifying them in the configuration.
    _ft_has_default: Dict = {
        "stoploss_on_exchange": False,
        "order_time_in_force": ["gtc"],
        "time_in_force_parameter": "timeInForce",
        "ohlcv_params": {},
        "ohlcv_candle_limit": 500,
        "ohlcv_partial_candle": True,
        "trades_pagination": "time",  # Possible are "time" or "id"
        "trades_pagination_arg": "since",
        "l2_limit_range": None,
        "l2_limit_range_required": True,  # Allow Empty L2 limit (kucoin)
        "mark_ohlcv_price": "mark"
    }
    _ft_has: Dict = {}

    # funding_fee_times is currently unused, but should ideally be used to properly
    # schedule refresh times
    funding_fee_times: List[int] = []  # hours of the day

    _supported_trading_mode_collateral_pairs: List[Tuple[TradingMode, Collateral]] = [
        # TradingMode.SPOT always supported and not required in this list
    ]

    def __init__(self, config: Dict[str, Any], validate: bool = True) -> None:
        """
        Initializes this module with the given config,
        it does basic validation whether the specified exchange and pairs are valid.
        :return: None
        """
        self._api: ccxt.Exchange = None
        self._api_async: ccxt_async.Exchange = None
        self._markets: Dict = {}
        self._leverage_brackets: Dict = {}

        self._config.update(config)

        # Holds last candle refreshed time of each pair
        self._pairs_last_refresh_time: Dict[Tuple[str, str], int] = {}
        # Timestamp of last markets refresh
        self._last_markets_refresh: int = 0

        # Cache for 10 minutes ...
        self._fetch_tickers_cache: TTLCache = TTLCache(maxsize=1, ttl=60 * 10)
        # Cache values for 1800 to avoid frequent polling of the exchange for prices
        # Caching only applies to RPC methods, so prices for open trades are still
        # refreshed once every iteration.
        self._sell_rate_cache: TTLCache = TTLCache(maxsize=100, ttl=1800)
        self._buy_rate_cache: TTLCache = TTLCache(maxsize=100, ttl=1800)

        # Holds candles
        self._klines: Dict[Tuple[str, str], DataFrame] = {}

        # Holds all open sell orders for dry_run
        self._dry_run_open_orders: Dict[str, Any] = {}
        remove_credentials(config)

        if config['dry_run']:
            logger.info('Instance is running with dry_run enabled')
        logger.info(f"Using CCXT {ccxt.__version__}")
        exchange_config = config['exchange']
        self.log_responses = exchange_config.get('log_responses', False)

        # Deep merge ft_has with default ft_has options
        self._ft_has = deep_merge_dicts(self._ft_has, deepcopy(self._ft_has_default))
        if exchange_config.get('_ft_has_params'):
            self._ft_has = deep_merge_dicts(exchange_config.get('_ft_has_params'),
                                            self._ft_has)
            logger.info("Overriding exchange._ft_has with config params, result: %s", self._ft_has)

        # Assign this directly for easy access
        self._ohlcv_partial_candle = self._ft_has['ohlcv_partial_candle']

        self._trades_pagination = self._ft_has['trades_pagination']
        self._trades_pagination_arg = self._ft_has['trades_pagination_arg']

        self.trading_mode: TradingMode = (
            TradingMode(config.get('trading_mode'))
            if config.get('trading_mode')
            else TradingMode.SPOT
        )
        self.collateral: Optional[Collateral] = (
            Collateral(config.get('collateral'))
            if config.get('collateral')
            else None
        )

        # Initialize ccxt objects
        ccxt_config = self._ccxt_config
        ccxt_config = deep_merge_dicts(exchange_config.get('ccxt_config', {}), ccxt_config)
        ccxt_config = deep_merge_dicts(exchange_config.get('ccxt_sync_config', {}), ccxt_config)

        self._api = self._init_ccxt(exchange_config, ccxt_kwargs=ccxt_config)

        ccxt_async_config = self._ccxt_config
        ccxt_async_config = deep_merge_dicts(exchange_config.get('ccxt_config', {}),
                                             ccxt_async_config)
        ccxt_async_config = deep_merge_dicts(exchange_config.get('ccxt_async_config', {}),
                                             ccxt_async_config)
        self._api_async = self._init_ccxt(
            exchange_config, ccxt_async, ccxt_kwargs=ccxt_async_config)

        logger.info('Using Exchange "%s"', self.name)

        if validate:
            # Check if timeframe is available
            self.validate_timeframes(config.get('timeframe'))

            # Initial markets load
            self._load_markets()

            # Check if all pairs are available
            self.validate_stakecurrency(config['stake_currency'])
            if not exchange_config.get('skip_pair_validation'):
                self.validate_pairs(config['exchange']['pair_whitelist'])
            self.validate_ordertypes(config.get('order_types', {}))
            self.validate_order_time_in_force(config.get('order_time_in_force', {}))
            self.validate_required_startup_candles(config.get('startup_candle_count', 0),
                                                   config.get('timeframe', ''))
            self.validate_trading_mode_and_collateral(self.trading_mode, self.collateral)
        # Converts the interval provided in minutes in config to seconds
        self.markets_refresh_interval: int = exchange_config.get(
            "markets_refresh_interval", 60) * 60

        if self.trading_mode != TradingMode.SPOT:
            self.fill_leverage_brackets()

    def __del__(self):
        """
        Destructor - clean up async stuff
        """
        self.close()

    def close(self):
        logger.debug("Exchange object destroyed, closing async loop")
        if self._api_async and inspect.iscoroutinefunction(self._api_async.close):
            asyncio.get_event_loop().run_until_complete(self._api_async.close())

    def _init_ccxt(self, exchange_config: Dict[str, Any], ccxt_module: CcxtModuleType = ccxt,
                   ccxt_kwargs: Dict = {}) -> ccxt.Exchange:
        """
        Initialize ccxt with given config and return valid
        ccxt instance.
        """
        # Find matching class for the given exchange name
        name = exchange_config['name']

        if not is_exchange_known_ccxt(name, ccxt_module):
            raise OperationalException(f'Exchange {name} is not supported by ccxt')

        ex_config = {
            'apiKey': exchange_config.get('key'),
            'secret': exchange_config.get('secret'),
            'password': exchange_config.get('password'),
            'uid': exchange_config.get('uid', ''),
        }
        if ccxt_kwargs:
            logger.info('Applying additional ccxt config: %s', ccxt_kwargs)
        if self._headers:
            # Inject static headers after the above output to not confuse users.
            ccxt_kwargs = deep_merge_dicts({'headers': self._headers}, ccxt_kwargs)
        if ccxt_kwargs:
            ex_config.update(ccxt_kwargs)
        try:

            api = getattr(ccxt_module, name.lower())(ex_config)
        except (KeyError, AttributeError) as e:
            raise OperationalException(f'Exchange {name} is not supported') from e
        except ccxt.BaseError as e:
            raise OperationalException(f"Initialization of ccxt failed. Reason: {e}") from e

        self.set_sandbox(api, exchange_config, name)

        return api

    @property
    def _ccxt_config(self) -> Dict:
        # Parameters to add directly to ccxt sync/async initialization.
        return {}

    @property
    def name(self) -> str:
        """exchange Name (from ccxt)"""
        return self._api.name

    @property
    def id(self) -> str:
        """exchange ccxt id"""
        return self._api.id

    @property
    def timeframes(self) -> List[str]:
        return list((self._api.timeframes or {}).keys())

    @property
    def markets(self) -> Dict:
        """exchange ccxt markets"""
        if not self._markets:
            logger.info("Markets were not loaded. Loading them now..")
            self._load_markets()
        return self._markets

    @property
    def precisionMode(self) -> str:
        """exchange ccxt precisionMode"""
        return self._api.precisionMode

    def _log_exchange_response(self, endpoint, response) -> None:
        """ Log exchange responses """
        if self.log_responses:
            logger.info(f"API {endpoint}: {response}")

    def ohlcv_candle_limit(self, timeframe: str) -> int:
        """
        Exchange ohlcv candle limit
        Uses ohlcv_candle_limit_per_timeframe if the exchange has different limits
        per timeframe (e.g. bittrex), otherwise falls back to ohlcv_candle_limit
        :param timeframe: Timeframe to check
        :return: Candle limit as integer
        """
        return int(self._ft_has.get('ohlcv_candle_limit_per_timeframe', {}).get(
            timeframe, self._ft_has.get('ohlcv_candle_limit')))

    def get_markets(self, base_currencies: List[str] = None, quote_currencies: List[str] = None,
                    pairs_only: bool = False, active_only: bool = False) -> Dict[str, Any]:
        """
        Return exchange ccxt markets, filtered out by base currency and quote currency
        if this was requested in parameters.

        TODO: consider moving it to the Dataprovider
        """
        markets = self.markets
        if not markets:
            raise OperationalException("Markets were not loaded.")

        if base_currencies:
            markets = {k: v for k, v in markets.items() if v['base'] in base_currencies}
        if quote_currencies:
            markets = {k: v for k, v in markets.items() if v['quote'] in quote_currencies}
        if pairs_only:
            markets = {k: v for k, v in markets.items() if self.market_is_tradable(v)}
        if active_only:
            markets = {k: v for k, v in markets.items() if market_is_active(v)}
        return markets

    def get_quote_currencies(self) -> List[str]:
        """
        Return a list of supported quote currencies
        """
        markets = self.markets
        return sorted(set([x['quote'] for _, x in markets.items()]))

    def get_pair_quote_currency(self, pair: str) -> str:
        """
        Return a pair's quote currency
        """
        return self.markets.get(pair, {}).get('quote', '')

    def get_pair_base_currency(self, pair: str) -> str:
        """
        Return a pair's quote currency
        """
        return self.markets.get(pair, {}).get('base', '')

    def market_is_tradable(self, market: Dict[str, Any]) -> bool:
        """
        Check if the market symbol is tradable by Freqtrade.
        By default, checks if it's splittable by `/` and both sides correspond to base / quote
        """
        symbol_parts = market['symbol'].split('/')
        return (len(symbol_parts) == 2 and
                len(symbol_parts[0]) > 0 and
                len(symbol_parts[1]) > 0 and
                symbol_parts[0] == market.get('base') and
                symbol_parts[1] == market.get('quote')
                )

    def klines(self, pair_interval: Tuple[str, str], copy: bool = True) -> DataFrame:
        if pair_interval in self._klines:
            return self._klines[pair_interval].copy() if copy else self._klines[pair_interval]
        else:
            return DataFrame()

    def set_sandbox(self, api: ccxt.Exchange, exchange_config: dict, name: str) -> None:
        if exchange_config.get('sandbox'):
            if api.urls.get('test'):
                api.urls['api'] = api.urls['test']
                logger.info("Enabled Sandbox API on %s", name)
            else:
                logger.warning(
                    f"No Sandbox URL in CCXT for {name}, exiting. Please check your config.json")
                raise OperationalException(f'Exchange {name} does not provide a sandbox api')

    def _load_async_markets(self, reload: bool = False) -> None:
        try:
            if self._api_async:
                asyncio.get_event_loop().run_until_complete(
                    self._api_async.load_markets(reload=reload))

        except (asyncio.TimeoutError, ccxt.BaseError) as e:
            logger.warning('Could not load async markets. Reason: %s', e)
            return

    def _load_markets(self) -> None:
        """ Initialize markets both sync and async """
        try:
            self._markets = self._api.load_markets()
            self._load_async_markets()
            self._last_markets_refresh = arrow.utcnow().int_timestamp
        except ccxt.BaseError:
            logger.exception('Unable to initialize markets.')

    def reload_markets(self) -> None:
        """Reload markets both sync and async if refresh interval has passed """
        # Check whether markets have to be reloaded
        if (self._last_markets_refresh > 0) and (
                self._last_markets_refresh + self.markets_refresh_interval
                > arrow.utcnow().int_timestamp):
            return None
        logger.debug("Performing scheduled market reload..")
        try:
            self._markets = self._api.load_markets(reload=True)
            # Also reload async markets to avoid issues with newly listed pairs
            self._load_async_markets(reload=True)
            self._last_markets_refresh = arrow.utcnow().int_timestamp
            self.fill_leverage_brackets()
        except ccxt.BaseError:
            logger.exception("Could not reload markets.")

    def validate_stakecurrency(self, stake_currency: str) -> None:
        """
        Checks stake-currency against available currencies on the exchange.
        Only runs on startup. If markets have not been loaded, there's been a problem with
        the connection to the exchange.
        :param stake_currency: Stake-currency to validate
        :raise: OperationalException if stake-currency is not available.
        """
        if not self._markets:
            raise OperationalException(
                'Could not load markets, therefore cannot start. '
                'Please investigate the above error for more details.'
            )
        quote_currencies = self.get_quote_currencies()
        if stake_currency not in quote_currencies:
            raise OperationalException(
                f"{stake_currency} is not available as stake on {self.name}. "
                f"Available currencies are: {', '.join(quote_currencies)}")

    def validate_pairs(self, pairs: List[str]) -> None:
        """
        Checks if all given pairs are tradable on the current exchange.
        :param pairs: list of pairs
        :raise: OperationalException if one pair is not available
        :return: None
        """

        if not self.markets:
            logger.warning('Unable to validate pairs (assuming they are correct).')
            return
        extended_pairs = expand_pairlist(pairs, list(self.markets), keep_invalid=True)
        invalid_pairs = []
        for pair in extended_pairs:
            # Note: ccxt has BaseCurrency/QuoteCurrency format for pairs
            if self.markets and pair not in self.markets:
                raise OperationalException(
                    f'Pair {pair} is not available on {self.name}. '
                    f'Please remove {pair} from your whitelist.')

                # From ccxt Documentation:
                # markets.info: An associative array of non-common market properties,
                # including fees, rates, limits and other general market information.
                # The internal info array is different for each particular market,
                # its contents depend on the exchange.
                # It can also be a string or similar ... so we need to verify that first.
            elif (isinstance(self.markets[pair].get('info', None), dict)
                  and self.markets[pair].get('info', {}).get('prohibitedIn', False)):
                # Warn users about restricted pairs in whitelist.
                # We cannot determine reliably if Users are affected.
                logger.warning(f"Pair {pair} is restricted for some users on this exchange."
                               f"Please check if you are impacted by this restriction "
                               f"on the exchange and eventually remove {pair} from your whitelist.")
            if (self._config['stake_currency'] and
                    self.get_pair_quote_currency(pair) != self._config['stake_currency']):
                invalid_pairs.append(pair)
        if invalid_pairs:
            raise OperationalException(
                f"Stake-currency '{self._config['stake_currency']}' not compatible with "
                f"pair-whitelist. Please remove the following pairs: {invalid_pairs}")

    def get_valid_pair_combination(self, curr_1: str, curr_2: str) -> str:
        """
        Get valid pair combination of curr_1 and curr_2 by trying both combinations.
        """
        for pair in [f"{curr_1}/{curr_2}", f"{curr_2}/{curr_1}"]:
            if pair in self.markets and self.markets[pair].get('active'):
                return pair
        raise ExchangeError(f"Could not combine {curr_1} and {curr_2} to get a valid pair.")

    def validate_timeframes(self, timeframe: Optional[str]) -> None:
        """
        Check if timeframe from config is a supported timeframe on the exchange
        """
        if not hasattr(self._api, "timeframes") or self._api.timeframes is None:
            # If timeframes attribute is missing (or is None), the exchange probably
            # has no fetchOHLCV method.
            # Therefore we also show that.
            raise OperationalException(
                f"The ccxt library does not provide the list of timeframes "
                f"for the exchange \"{self.name}\" and this exchange "
                f"is therefore not supported. ccxt fetchOHLCV: {self.exchange_has('fetchOHLCV')}")

        if timeframe and (timeframe not in self.timeframes):
            raise OperationalException(
                f"Invalid timeframe '{timeframe}'. This exchange supports: {self.timeframes}")

        if timeframe and timeframe_to_minutes(timeframe) < 1:
            raise OperationalException("Timeframes < 1m are currently not supported by Freqtrade.")

    def validate_ordertypes(self, order_types: Dict) -> None:
        """
        Checks if order-types configured in strategy/config are supported
        """
        if any(v == 'market' for k, v in order_types.items()):
            if not self.exchange_has('createMarketOrder'):
                raise OperationalException(
                    f'Exchange {self.name} does not support market orders.')

        if (order_types.get("stoploss_on_exchange")
                and not self._ft_has.get("stoploss_on_exchange", False)):
            raise OperationalException(
                f'On exchange stoploss is not supported for {self.name}.'
            )

    def validate_order_time_in_force(self, order_time_in_force: Dict) -> None:
        """
        Checks if order time in force configured in strategy/config are supported
        """
        if any(v not in self._ft_has["order_time_in_force"]
               for k, v in order_time_in_force.items()):
            raise OperationalException(
                f'Time in force policies are not supported for {self.name} yet.')

    def validate_required_startup_candles(self, startup_candles: int, timeframe: str) -> None:
        """
        Checks if required startup_candles is more than ohlcv_candle_limit().
        Requires a grace-period of 5 candles - so a startup-period up to 494 is allowed by default.
        """
        candle_limit = self.ohlcv_candle_limit(timeframe)
        if startup_candles + 5 > candle_limit:
            raise OperationalException(
                f"This strategy requires {startup_candles} candles to start. "
                f"{self.name} only provides {candle_limit - 5} for {timeframe}.")

    def validate_trading_mode_and_collateral(
        self,
        trading_mode: TradingMode,
        collateral: Optional[Collateral]  # Only None when trading_mode = TradingMode.SPOT
    ):
        """
        Checks if freqtrade can perform trades using the configured
        trading mode(Margin, Futures) and Collateral(Cross, Isolated)
        Throws OperationalException:
            If the trading_mode/collateral type are not supported by freqtrade on this exchange
        """
        if trading_mode != TradingMode.SPOT and (
            (trading_mode, collateral) not in self._supported_trading_mode_collateral_pairs
        ):
            collateral_value = collateral and collateral.value
            raise OperationalException(
                f"Freqtrade does not support {collateral_value} {trading_mode.value} on {self.name}"
            )

    def exchange_has(self, endpoint: str) -> bool:
        """
        Checks if exchange implements a specific API endpoint.
        Wrapper around ccxt 'has' attribute
        :param endpoint: Name of endpoint (e.g. 'fetchOHLCV', 'fetchTickers')
        :return: bool
        """
        return endpoint in self._api.has and self._api.has[endpoint]

    def amount_to_precision(self, pair: str, amount: float) -> float:
        """
        Returns the amount to buy or sell to a precision the Exchange accepts
        Re-implementation of ccxt internal methods - ensuring we can test the result is correct
        based on our definitions.
        """
        if self.markets[pair]['precision']['amount']:
            amount = float(decimal_to_precision(amount, rounding_mode=TRUNCATE,
                                                precision=self.markets[pair]['precision']['amount'],
                                                counting_mode=self.precisionMode,
                                                ))

        return amount

    def price_to_precision(self, pair: str, price: float) -> float:
        """
        Returns the price rounded up to the precision the Exchange accepts.
        Partial Re-implementation of ccxt internal method decimal_to_precision(),
        which does not support rounding up
        TODO: If ccxt supports ROUND_UP for decimal_to_precision(), we could remove this and
        align with amount_to_precision().
        Rounds up
        """
        if self.markets[pair]['precision']['price']:
            # price = float(decimal_to_precision(price, rounding_mode=ROUND,
            #                                    precision=self.markets[pair]['precision']['price'],
            #                                    counting_mode=self.precisionMode,
            #                                    ))
            if self.precisionMode == TICK_SIZE:
                precision = self.markets[pair]['precision']['price']
                missing = price % precision
                if missing != 0:
                    price = round(price - missing + precision, 10)
            else:
                symbol_prec = self.markets[pair]['precision']['price']
                big_price = price * pow(10, symbol_prec)
                price = ceil(big_price) / pow(10, symbol_prec)
        return price

    def price_get_one_pip(self, pair: str, price: float) -> float:
        """
        Get's the "1 pip" value for this pair.
        Used in PriceFilter to calculate the 1pip movements.
        """
        precision = self.markets[pair]['precision']['price']
        if self.precisionMode == TICK_SIZE:
            return precision
        else:
            return 1 / pow(10, precision)

    def get_min_pair_stake_amount(self, pair: str, price: float, stoploss: float,
                                  leverage: Optional[float] = 1.0) -> Optional[float]:
        try:
            market = self.markets[pair]
        except KeyError:
            raise ValueError(f"Can't get market information for symbol {pair}")

        if 'limits' not in market:
            return None

        min_stake_amounts = []
        limits = market['limits']
        if ('cost' in limits and 'min' in limits['cost']
                and limits['cost']['min'] is not None):
            min_stake_amounts.append(limits['cost']['min'])

        if ('amount' in limits and 'min' in limits['amount']
                and limits['amount']['min'] is not None):
            min_stake_amounts.append(limits['amount']['min'] * price)

        if not min_stake_amounts:
            return None

        # reserve some percent defined in config (5% default) + stoploss
        amount_reserve_percent = 1.0 + self._config.get('amount_reserve_percent',
                                                        DEFAULT_AMOUNT_RESERVE_PERCENT)
        amount_reserve_percent = (
            amount_reserve_percent / (1 - abs(stoploss)) if abs(stoploss) != 1 else 1.5
        )
        # it should not be more than 50%
        amount_reserve_percent = max(min(amount_reserve_percent, 1.5), 1)

        # The value returned should satisfy both limits: for amount (base currency) and
        # for cost (quote, stake currency), so max() is used here.
        # See also #2575 at github.
        return self._get_stake_amount_considering_leverage(
            max(min_stake_amounts) * amount_reserve_percent,
            leverage or 1.0
        )

    def _get_stake_amount_considering_leverage(self, stake_amount: float, leverage: float):
        """
        Takes the minimum stake amount for a pair with no leverage and returns the minimum
        stake amount when leverage is considered
        :param stake_amount: The stake amount for a pair before leverage is considered
        :param leverage: The amount of leverage being used on the current trade
        """
        return stake_amount / leverage

    # Dry-run methods

    def create_dry_run_order(self, pair: str, ordertype: str, side: str, amount: float,
                             rate: float, leverage: float, params: Dict = {}) -> Dict[str, Any]:
        order_id = f'dry_run_{side}_{datetime.now().timestamp()}'
        _amount = self.amount_to_precision(pair, amount)
        dry_order: Dict[str, Any] = {
            'id': order_id,
            'symbol': pair,
            'price': rate,
            'average': rate,
            'amount': _amount,
            'cost': _amount * rate,
            'type': ordertype,
            'side': side,
            'remaining': _amount,
            'datetime': arrow.utcnow().isoformat(),
            'timestamp': arrow.utcnow().int_timestamp * 1000,
            'status': "closed" if ordertype == "market" else "open",
            'fee': None,
            'info': {},
            'leverage': leverage
        }
        if dry_order["type"] in ["stop_loss_limit", "stop-loss-limit"]:
            dry_order["info"] = {"stopPrice": dry_order["price"]}

        if dry_order["type"] == "market":
            # Update market order pricing
            average = self.get_dry_market_fill_price(pair, side, amount, rate)
            dry_order.update({
                'average': average,
                'cost': (dry_order['amount'] * average) / leverage
            })
            dry_order = self.add_dry_order_fee(pair, dry_order)

        dry_order = self.check_dry_limit_order_filled(dry_order)

        self._dry_run_open_orders[dry_order["id"]] = dry_order
        # Copy order and close it - so the returned order is open unless it's a market order
        return dry_order

    def add_dry_order_fee(self, pair: str, dry_order: Dict[str, Any]) -> Dict[str, Any]:
        dry_order.update({
            'fee': {
                'currency': self.get_pair_quote_currency(pair),
                'cost': dry_order['cost'] * self.get_fee(pair),
                'rate': self.get_fee(pair)
            }
        })
        return dry_order

    def get_dry_market_fill_price(self, pair: str, side: str, amount: float, rate: float) -> float:
        """
        Get the market order fill price based on orderbook interpolation
        """
        if self.exchange_has('fetchL2OrderBook'):
            ob = self.fetch_l2_order_book(pair, 20)
            ob_type = 'asks' if side == 'buy' else 'bids'
            slippage = 0.05
            max_slippage_val = rate * ((1 + slippage) if side == 'buy' else (1 - slippage))

            remaining_amount = amount
            filled_amount = 0
            for book_entry in ob[ob_type]:
                book_entry_price = book_entry[0]
                book_entry_coin_volume = book_entry[1]
                if remaining_amount > 0:
                    if remaining_amount < book_entry_coin_volume:
                        # Orderbook at this slot bigger than remaining amount
                        filled_amount += remaining_amount * book_entry_price
                        break
                    else:
                        filled_amount += book_entry_coin_volume * book_entry_price
                    remaining_amount -= book_entry_coin_volume
                else:
                    break
            else:
                # If remaining_amount wasn't consumed completely (break was not called)
                filled_amount += remaining_amount * book_entry_price
            forecast_avg_filled_price = max(filled_amount, 0) / amount
            # Limit max. slippage to specified value
            if side == 'buy':
                forecast_avg_filled_price = min(forecast_avg_filled_price, max_slippage_val)

            else:
                forecast_avg_filled_price = max(forecast_avg_filled_price, max_slippage_val)

            return self.price_to_precision(pair, forecast_avg_filled_price)

        return rate

    def _is_dry_limit_order_filled(self, pair: str, side: str, limit: float) -> bool:
        if not self.exchange_has('fetchL2OrderBook'):
            return True
        ob = self.fetch_l2_order_book(pair, 1)
        if side == 'buy':
            price = ob['asks'][0][0]
            logger.debug(f"{pair} checking dry buy-order: price={price}, limit={limit}")
            if limit >= price:
                return True
        else:
            price = ob['bids'][0][0]
            logger.debug(f"{pair} checking dry sell-order: price={price}, limit={limit}")
            if limit <= price:
                return True
        return False

    def check_dry_limit_order_filled(self, order: Dict[str, Any]) -> Dict[str, Any]:
        """
        Check dry-run limit order fill and update fee (if it filled).
        """
        if order['status'] != "closed" and order['type'] in ["limit"]:
            pair = order['symbol']
            if self._is_dry_limit_order_filled(pair, order['side'], order['price']):
                order.update({
                    'status': 'closed',
                    'filled': order['amount'],
                    'remaining': 0,
                })
                self.add_dry_order_fee(pair, order)

        return order

    def fetch_dry_run_order(self, order_id) -> Dict[str, Any]:
        """
        Return dry-run order
        Only call if running in dry-run mode.
        """
        try:
            order = self._dry_run_open_orders[order_id]
            order = self.check_dry_limit_order_filled(order)
            return order
        except KeyError as e:
            # Gracefully handle errors with dry-run orders.
            raise InvalidOrderException(
                f'Tried to get an invalid dry-run-order (id: {order_id}). Message: {e}') from e

    # Order handling

    def _lev_prep(self, pair: str, leverage: float):
        if self.trading_mode != TradingMode.SPOT:
            self.set_margin_mode(pair, self.collateral)
            self._set_leverage(leverage, pair)

    def _get_params(self, ordertype: str, leverage: float, time_in_force: str = 'gtc') -> Dict:
        params = self._params.copy()
        if time_in_force != 'gtc' and ordertype != 'market':
            param = self._ft_has.get('time_in_force_parameter', '')
            params.update({param: time_in_force})
        return params

    def create_order(self, pair: str, ordertype: str, side: str, amount: float,
                     rate: float, leverage: float = 1.0, time_in_force: str = 'gtc') -> Dict:
        # TODO-lev: remove default for leverage
        if self._config['dry_run']:
            dry_order = self.create_dry_run_order(pair, ordertype, side, amount, rate, leverage)
            return dry_order

        params = self._get_params(ordertype, leverage, time_in_force)

        try:
            # Set the precision for amount and price(rate) as accepted by the exchange
            amount = self.amount_to_precision(pair, amount)
            needs_price = (ordertype != 'market'
                           or self._api.options.get("createMarketBuyOrderRequiresPrice", False))
            rate_for_order = self.price_to_precision(pair, rate) if needs_price else None

            self._lev_prep(pair, leverage)
            order = self._api.create_order(
                pair,
                ordertype,
                side,
                amount,
                rate_for_order,
                params
            )
            self._log_exchange_response('create_order', order)
            return order

        except ccxt.InsufficientFunds as e:
            raise InsufficientFundsError(
                f'Insufficient funds to create {ordertype} {side} order on market {pair}. '
                f'Tried to {side} amount {amount} at rate {rate}.'
                f'Message: {e}') from e
        except ccxt.InvalidOrder as e:
            raise ExchangeError(
                f'Could not create {ordertype} {side} order on market {pair}. '
                f'Tried to {side} amount {amount} at rate {rate}. '
                f'Message: {e}') from e
        except ccxt.DDoSProtection as e:
            raise DDosProtection(e) from e
        except (ccxt.NetworkError, ccxt.ExchangeError) as e:
            raise TemporaryError(
                f'Could not place {side} order due to {e.__class__.__name__}. Message: {e}') from e
        except ccxt.BaseError as e:
            raise OperationalException(e) from e

    def stoploss_adjust(self, stop_loss: float, order: Dict, side: str) -> bool:
        """
        Verify stop_loss against stoploss-order value (limit or price)
        Returns True if adjustment is necessary.
        """
        raise OperationalException(f"stoploss is not implemented for {self.name}.")

    def stoploss(self, pair: str, amount: float, stop_price: float,
                 order_types: Dict, side: str, leverage: float) -> Dict:
        """
        creates a stoploss order.
        The precise ordertype is determined by the order_types dict or exchange default.
        Since ccxt does not unify stoploss-limit orders yet, this needs to be implemented in each
        exchange's subclass.
        The exception below should never raise, since we disallow
        starting the bot in validate_ordertypes()
        Note: Changes to this interface need to be applied to all sub-classes too.
        """

        raise OperationalException(f"stoploss is not implemented for {self.name}.")

    @retrier(retries=API_FETCH_ORDER_RETRY_COUNT)
    def fetch_order(self, order_id: str, pair: str) -> Dict:
        if self._config['dry_run']:
            return self.fetch_dry_run_order(order_id)
        try:
            order = self._api.fetch_order(order_id, pair)
            self._log_exchange_response('fetch_order', order)
            return order
        except ccxt.OrderNotFound as e:
            raise RetryableOrderError(
                f'Order not found (pair: {pair} id: {order_id}). Message: {e}') from e
        except ccxt.InvalidOrder as e:
            raise InvalidOrderException(
                f'Tried to get an invalid order (pair: {pair} id: {order_id}). Message: {e}') from e
        except ccxt.DDoSProtection as e:
            raise DDosProtection(e) from e
        except (ccxt.NetworkError, ccxt.ExchangeError) as e:
            raise TemporaryError(
                f'Could not get order due to {e.__class__.__name__}. Message: {e}') from e
        except ccxt.BaseError as e:
            raise OperationalException(e) from e

    # Assign method to fetch_stoploss_order to allow easy overriding in other classes
    fetch_stoploss_order = fetch_order

    def fetch_order_or_stoploss_order(self, order_id: str, pair: str,
                                      stoploss_order: bool = False) -> Dict:
        """
        Simple wrapper calling either fetch_order or fetch_stoploss_order depending on
        the stoploss_order parameter
        :param order_id: OrderId to fetch order
        :param pair: Pair corresponding to order_id
        :param stoploss_order: If true, uses fetch_stoploss_order, otherwise fetch_order.
        """
        if stoploss_order:
            return self.fetch_stoploss_order(order_id, pair)
        return self.fetch_order(order_id, pair)

    def check_order_canceled_empty(self, order: Dict) -> bool:
        """
        Verify if an order has been cancelled without being partially filled
        :param order: Order dict as returned from fetch_order()
        :return: True if order has been cancelled without being filled, False otherwise.
        """
        return (order.get('status') in NON_OPEN_EXCHANGE_STATES
                and order.get('filled') == 0.0)

    @retrier
    def cancel_order(self, order_id: str, pair: str) -> Dict:
        if self._config['dry_run']:
            try:
                order = self.fetch_dry_run_order(order_id)

                order.update({'status': 'canceled', 'filled': 0.0, 'remaining': order['amount']})
                return order
            except InvalidOrderException:
                return {}

        try:
            order = self._api.cancel_order(order_id, pair)
            self._log_exchange_response('cancel_order', order)
            return order
        except ccxt.InvalidOrder as e:
            raise InvalidOrderException(
                f'Could not cancel order. Message: {e}') from e
        except ccxt.DDoSProtection as e:
            raise DDosProtection(e) from e
        except (ccxt.NetworkError, ccxt.ExchangeError) as e:
            raise TemporaryError(
                f'Could not cancel order due to {e.__class__.__name__}. Message: {e}') from e
        except ccxt.BaseError as e:
            raise OperationalException(e) from e

    # Assign method to cancel_stoploss_order to allow easy overriding in other classes
    cancel_stoploss_order = cancel_order

    def is_cancel_order_result_suitable(self, corder) -> bool:
        if not isinstance(corder, dict):
            return False

        required = ('fee', 'status', 'amount')
        return all(k in corder for k in required)

    def cancel_order_with_result(self, order_id: str, pair: str, amount: float) -> Dict:
        """
        Cancel order returning a result.
        Creates a fake result if cancel order returns a non-usable result
        and fetch_order does not work (certain exchanges don't return cancelled orders)
        :param order_id: Orderid to cancel
        :param pair: Pair corresponding to order_id
        :param amount: Amount to use for fake response
        :return: Result from either cancel_order if usable, or fetch_order
        """
        try:
            corder = self.cancel_order(order_id, pair)
            if self.is_cancel_order_result_suitable(corder):
                return corder
        except InvalidOrderException:
            logger.warning(f"Could not cancel order {order_id} for {pair}.")
        try:
            order = self.fetch_order(order_id, pair)
        except InvalidOrderException:
            logger.warning(f"Could not fetch cancelled order {order_id}.")
            order = {'fee': {}, 'status': 'canceled', 'amount': amount, 'info': {}}

        return order

    def cancel_stoploss_order_with_result(self, order_id: str, pair: str, amount: float) -> Dict:
        """
        Cancel stoploss order returning a result.
        Creates a fake result if cancel order returns a non-usable result
        and fetch_order does not work (certain exchanges don't return cancelled orders)
        :param order_id: stoploss-order-id to cancel
        :param pair: Pair corresponding to order_id
        :param amount: Amount to use for fake response
        :return: Result from either cancel_order if usable, or fetch_order
        """
        corder = self.cancel_stoploss_order(order_id, pair)
        if self.is_cancel_order_result_suitable(corder):
            return corder
        try:
            order = self.fetch_stoploss_order(order_id, pair)
        except InvalidOrderException:
            logger.warning(f"Could not fetch cancelled stoploss order {order_id}.")
            order = {'fee': {}, 'status': 'canceled', 'amount': amount, 'info': {}}

        return order

    @retrier
    def get_balances(self) -> dict:

        try:
            balances = self._api.fetch_balance()
            # Remove additional info from ccxt results
            balances.pop("info", None)
            balances.pop("free", None)
            balances.pop("total", None)
            balances.pop("used", None)

            return balances
        except ccxt.DDoSProtection as e:
            raise DDosProtection(e) from e
        except (ccxt.NetworkError, ccxt.ExchangeError) as e:
            raise TemporaryError(
                f'Could not get balance due to {e.__class__.__name__}. Message: {e}') from e
        except ccxt.BaseError as e:
            raise OperationalException(e) from e

    @retrier
    def get_tickers(self, cached: bool = False) -> Dict:
        """
        :param cached: Allow cached result
        :return: fetch_tickers result
        """
        if cached:
            tickers = self._fetch_tickers_cache.get('fetch_tickers')
            if tickers:
                return tickers
        try:
            tickers = self._api.fetch_tickers()
            self._fetch_tickers_cache['fetch_tickers'] = tickers
            return tickers
        except ccxt.NotSupported as e:
            raise OperationalException(
                f'Exchange {self._api.name} does not support fetching tickers in batch. '
                f'Message: {e}') from e
        except ccxt.DDoSProtection as e:
            raise DDosProtection(e) from e
        except (ccxt.NetworkError, ccxt.ExchangeError) as e:
            raise TemporaryError(
                f'Could not load tickers due to {e.__class__.__name__}. Message: {e}') from e
        except ccxt.BaseError as e:
            raise OperationalException(e) from e

    # Pricing info

    @retrier
    def fetch_ticker(self, pair: str) -> dict:
        try:
            if (pair not in self.markets or
                    self.markets[pair].get('active', False) is False):
                raise ExchangeError(f"Pair {pair} not available")
            data = self._api.fetch_ticker(pair)
            return data
        except ccxt.DDoSProtection as e:
            raise DDosProtection(e) from e
        except (ccxt.NetworkError, ccxt.ExchangeError) as e:
            raise TemporaryError(
                f'Could not load ticker due to {e.__class__.__name__}. Message: {e}') from e
        except ccxt.BaseError as e:
            raise OperationalException(e) from e

    @staticmethod
    def get_next_limit_in_list(limit: int, limit_range: Optional[List[int]],
                               range_required: bool = True):
        """
        Get next greater value in the list.
        Used by fetch_l2_order_book if the api only supports a limited range
        """
        if not limit_range:
            return limit

        result = min([x for x in limit_range if limit <= x] + [max(limit_range)])
        if not range_required and limit > result:
            # Range is not required - we can use None as parameter.
            return None
        return result

    @retrier
    def fetch_l2_order_book(self, pair: str, limit: int = 100) -> dict:
        """
        Get L2 order book from exchange.
        Can be limited to a certain amount (if supported).
        Returns a dict in the format
        {'asks': [price, volume], 'bids': [price, volume]}
        """
        limit1 = self.get_next_limit_in_list(limit, self._ft_has['l2_limit_range'],
                                             self._ft_has['l2_limit_range_required'])
        try:

            return self._api.fetch_l2_order_book(pair, limit1)
        except ccxt.NotSupported as e:
            raise OperationalException(
                f'Exchange {self._api.name} does not support fetching order book.'
                f'Message: {e}') from e
        except ccxt.DDoSProtection as e:
            raise DDosProtection(e) from e
        except (ccxt.NetworkError, ccxt.ExchangeError) as e:
            raise TemporaryError(
                f'Could not get order book due to {e.__class__.__name__}. Message: {e}') from e
        except ccxt.BaseError as e:
            raise OperationalException(e) from e

    def get_rate(self, pair: str, refresh: bool, side: str) -> float:
        """
        Calculates bid/ask target
        bid rate - between current ask price and last price
        ask rate - either using ticker bid or first bid based on orderbook
        or remain static in any other case since it's not updating.
        :param pair: Pair to get rate for
        :param refresh: allow cached data
        :param side: "buy" or "sell"
        :return: float: Price
        :raises PricingError if orderbook price could not be determined.
        """
        cache_rate: TTLCache = self._buy_rate_cache if side == "buy" else self._sell_rate_cache
        [strat_name, name] = ['bid_strategy', 'Buy'] if side == "buy" else ['ask_strategy', 'Sell']

        if not refresh:
            rate = cache_rate.get(pair)
            # Check if cache has been invalidated
            if rate:
                logger.debug(f"Using cached {side} rate for {pair}.")
                return rate

        conf_strategy = self._config.get(strat_name, {})

        if conf_strategy.get('use_order_book', False) and ('use_order_book' in conf_strategy):

            order_book_top = conf_strategy.get('order_book_top', 1)
            order_book = self.fetch_l2_order_book(pair, order_book_top)
            logger.debug('order_book %s', order_book)
            # top 1 = index 0
            try:
                rate = order_book[f"{conf_strategy['price_side']}s"][order_book_top - 1][0]
            except (IndexError, KeyError) as e:
                logger.warning(
                    f"{name} Price at location {order_book_top} from orderbook could not be "
                    f"determined. Orderbook: {order_book}"
                )
                raise PricingError from e
            price_side = {conf_strategy['price_side'].capitalize()}
            logger.debug(f"{name} price from orderbook {price_side}"
                         f"side - top {order_book_top} order book {side} rate {rate:.8f}")
        else:
            logger.debug(f"Using Last {conf_strategy['price_side'].capitalize()} / Last Price")
            ticker = self.fetch_ticker(pair)
            ticker_rate = ticker[conf_strategy['price_side']]
            if ticker['last'] and ticker_rate:
                if side == 'buy' and ticker_rate > ticker['last']:
                    balance = conf_strategy.get('ask_last_balance', 0.0)
                    ticker_rate = ticker_rate + balance * (ticker['last'] - ticker_rate)
                elif side == 'sell' and ticker_rate < ticker['last']:
                    balance = conf_strategy.get('bid_last_balance', 0.0)
                    ticker_rate = ticker_rate - balance * (ticker_rate - ticker['last'])
            rate = ticker_rate

        if rate is None:
            raise PricingError(f"{name}-Rate for {pair} was empty.")
        cache_rate[pair] = rate

        return rate

    # Fee handling

    @retrier
    def get_trades_for_order(self, order_id: str, pair: str, since: datetime) -> List:
        """
        Fetch Orders using the "fetch_my_trades" endpoint and filter them by order-id.
        The "since" argument passed in is coming from the database and is in UTC,
        as timezone-native datetime object.
        From the python documentation:
            > Naive datetime instances are assumed to represent local time
        Therefore, calling "since.timestamp()" will get the UTC timestamp, after applying the
        transformation from local timezone to UTC.
        This works for timezones UTC+ since then the result will contain trades from a few hours
        instead of from the last 5 seconds, however fails for UTC- timezones,
        since we're then asking for trades with a "since" argument in the future.

        :param order_id order_id: Order-id as given when creating the order
        :param pair: Pair the order is for
        :param since: datetime object of the order creation time. Assumes object is in UTC.
        """
        if self._config['dry_run']:
            return []
        if not self.exchange_has('fetchMyTrades'):
            return []
        try:
            # Allow 5s offset to catch slight time offsets (discovered in #1185)
            # since needs to be int in milliseconds
            my_trades = self._api.fetch_my_trades(
                pair, int((since.replace(tzinfo=timezone.utc).timestamp() - 5) * 1000))
            matched_trades = [trade for trade in my_trades if trade['order'] == order_id]

            self._log_exchange_response('get_trades_for_order', matched_trades)
            return matched_trades
        except ccxt.DDoSProtection as e:
            raise DDosProtection(e) from e
        except (ccxt.NetworkError, ccxt.ExchangeError) as e:
            raise TemporaryError(
                f'Could not get trades due to {e.__class__.__name__}. Message: {e}') from e
        except ccxt.BaseError as e:
            raise OperationalException(e) from e

    def get_order_id_conditional(self, order: Dict[str, Any]) -> str:
        return order['id']

    @retrier
    def get_fee(self, symbol: str, type: str = '', side: str = '', amount: float = 1,
                price: float = 1, taker_or_maker: str = 'maker') -> float:
        try:
            if self._config['dry_run'] and self._config.get('fee', None) is not None:
                return self._config['fee']
            # validate that markets are loaded before trying to get fee
            if self._api.markets is None or len(self._api.markets) == 0:
                self._api.load_markets()

            return self._api.calculate_fee(symbol=symbol, type=type, side=side, amount=amount,
                                           price=price, takerOrMaker=taker_or_maker)['rate']
        except ccxt.DDoSProtection as e:
            raise DDosProtection(e) from e
        except (ccxt.NetworkError, ccxt.ExchangeError) as e:
            raise TemporaryError(
                f'Could not get fee info due to {e.__class__.__name__}. Message: {e}') from e
        except ccxt.BaseError as e:
            raise OperationalException(e) from e

    @staticmethod
    def order_has_fee(order: Dict) -> bool:
        """
        Verifies if the passed in order dict has the needed keys to extract fees,
        and that these keys (currency, cost) are not empty.
        :param order: Order or trade (one trade) dict
        :return: True if the fee substructure contains currency and cost, false otherwise
        """
        if not isinstance(order, dict):
            return False
        return ('fee' in order and order['fee'] is not None
                and (order['fee'].keys() >= {'currency', 'cost'})
                and order['fee']['currency'] is not None
                and order['fee']['cost'] is not None
                )

    def calculate_fee_rate(self, order: Dict) -> Optional[float]:
        """
        Calculate fee rate if it's not given by the exchange.
        :param order: Order or trade (one trade) dict
        """
        if order['fee'].get('rate') is not None:
            return order['fee'].get('rate')
        fee_curr = order['fee']['currency']
        # Calculate fee based on order details
        if fee_curr in self.get_pair_base_currency(order['symbol']):
            # Base currency - divide by amount
            return round(
                order['fee']['cost'] / safe_value_fallback2(order, order, 'filled', 'amount'), 8)
        elif fee_curr in self.get_pair_quote_currency(order['symbol']):
            # Quote currency - divide by cost
            return round(order['fee']['cost'] / order['cost'], 8) if order['cost'] else None
        else:
            # If Fee currency is a different currency
            if not order['cost']:
                # If cost is None or 0.0 -> falsy, return None
                return None
            try:
                comb = self.get_valid_pair_combination(fee_curr, self._config['stake_currency'])
                tick = self.fetch_ticker(comb)

                fee_to_quote_rate = safe_value_fallback2(tick, tick, 'last', 'ask')
                return round((order['fee']['cost'] * fee_to_quote_rate) / order['cost'], 8)
            except ExchangeError:
                return None

    def extract_cost_curr_rate(self, order: Dict) -> Tuple[float, str, Optional[float]]:
        """
        Extract tuple of cost, currency, rate.
        Requires order_has_fee to run first!
        :param order: Order or trade (one trade) dict
        :return: Tuple with cost, currency, rate of the given fee dict
        """
        return (order['fee']['cost'],
                order['fee']['currency'],
                self.calculate_fee_rate(order))

    # Historic data

    def get_historic_ohlcv(self, pair: str, timeframe: str,
                           since_ms: int, is_new_pair: bool = False) -> List:
        """
        Get candle history using asyncio and returns the list of candles.
        Handles all async work for this.
        Async over one pair, assuming we get `self.ohlcv_candle_limit()` candles per call.
        :param pair: Pair to download
        :param timeframe: Timeframe to get data for
        :param since_ms: Timestamp in milliseconds to get history from
        :return: List with candle (OHLCV) data
        """
        return asyncio.get_event_loop().run_until_complete(
            self._async_get_historic_ohlcv(pair=pair, timeframe=timeframe,
                                           since_ms=since_ms, is_new_pair=is_new_pair))

    def get_historic_ohlcv_as_df(self, pair: str, timeframe: str,
                                 since_ms: int) -> DataFrame:
        """
        Minimal wrapper around get_historic_ohlcv - converting the result into a dataframe
        :param pair: Pair to download
        :param timeframe: Timeframe to get data for
        :param since_ms: Timestamp in milliseconds to get history from
        :return: OHLCV DataFrame
        """
        ticks = self.get_historic_ohlcv(pair, timeframe, since_ms=since_ms)
        return ohlcv_to_dataframe(ticks, timeframe, pair=pair, fill_missing=True,
                                  drop_incomplete=self._ohlcv_partial_candle)

    async def _async_get_historic_ohlcv(self, pair: str, timeframe: str,
                                        since_ms: int, is_new_pair: bool
                                        ) -> List:
        """
        Download historic ohlcv
        :param is_new_pair: used by binance subclass to allow "fast" new pair downloading
        """

        one_call = timeframe_to_msecs(timeframe) * self.ohlcv_candle_limit(timeframe)
        logger.debug(
            "one_call: %s msecs (%s)",
            one_call,
            arrow.utcnow().shift(seconds=one_call // 1000).humanize(only_distance=True)
        )
        input_coroutines = [self._async_get_candle_history(
            pair, timeframe, since) for since in
            range(since_ms, arrow.utcnow().int_timestamp * 1000, one_call)]

        data: List = []
        # Chunk requests into batches of 100 to avoid overwelming ccxt Throttling
        for input_coro in chunks(input_coroutines, 100):

            results = await asyncio.gather(*input_coro, return_exceptions=True)
            for res in results:
                if isinstance(res, Exception):
                    logger.warning("Async code raised an exception: %s", res.__class__.__name__)
                    continue
                # Deconstruct tuple if it's not an exception
                p, _, new_data = res
                if p == pair:
                    data.extend(new_data)
        # Sort data again after extending the result - above calls return in "async order"
        data = sorted(data, key=lambda x: x[0])
        logger.info(f"Downloaded data for {pair} with length {len(data)}.")
        return data

    def refresh_latest_ohlcv(self, pair_list: ListPairsWithTimeframes, *,
                             since_ms: Optional[int] = None, cache: bool = True
                             ) -> Dict[Tuple[str, str], DataFrame]:
        """
        Refresh in-memory OHLCV asynchronously and set `_klines` with the result
        Loops asynchronously over pair_list and downloads all pairs async (semi-parallel).
        Only used in the dataprovider.refresh() method.
        :param pair_list: List of 2 element tuples containing pair, interval to refresh
        :param since_ms: time since when to download, in milliseconds
        :param cache: Assign result to _klines. Usefull for one-off downloads like for pairlists
        :return: Dict of [{(pair, timeframe): Dataframe}]
        """
        logger.debug("Refreshing candle (OHLCV) data for %d pairs", len(pair_list))

        input_coroutines = []
        cached_pairs = []
        # Gather coroutines to run
        for pair, timeframe in set(pair_list):
            if (((pair, timeframe) not in self._klines)
                    or self._now_is_time_to_refresh(pair, timeframe)):
                input_coroutines.append(self._async_get_candle_history(pair, timeframe,
                                                                       since_ms=since_ms))
            else:
                logger.debug(
                    "Using cached candle (OHLCV) data for pair %s, timeframe %s ...",
                    pair, timeframe
                )
                cached_pairs.append((pair, timeframe))

        results = asyncio.get_event_loop().run_until_complete(
            asyncio.gather(*input_coroutines, return_exceptions=True))

        results_df = {}
        # handle caching
        for res in results:
            if isinstance(res, Exception):
                logger.warning("Async code raised an exception: %s", res.__class__.__name__)
                continue
            # Deconstruct tuple (has 3 elements)
            pair, timeframe, ticks = res
            # keeping last candle time as last refreshed time of the pair
            if ticks:
                self._pairs_last_refresh_time[(pair, timeframe)] = ticks[-1][0] // 1000
            # keeping parsed dataframe in cache
            ohlcv_df = ohlcv_to_dataframe(
                ticks, timeframe, pair=pair, fill_missing=True,
                drop_incomplete=self._ohlcv_partial_candle)
            results_df[(pair, timeframe)] = ohlcv_df
            if cache:
                self._klines[(pair, timeframe)] = ohlcv_df
        # Return cached klines
        for pair, timeframe in cached_pairs:
            results_df[(pair, timeframe)] = self.klines((pair, timeframe), copy=False)

        return results_df

    def _now_is_time_to_refresh(self, pair: str, timeframe: str) -> bool:
        # Timeframe in seconds
        interval_in_sec = timeframe_to_seconds(timeframe)

        return not ((self._pairs_last_refresh_time.get((pair, timeframe), 0)
                     + interval_in_sec) >= arrow.utcnow().int_timestamp)

    @retrier_async
    async def _async_get_candle_history(self, pair: str, timeframe: str,
                                        since_ms: Optional[int] = None) -> Tuple[str, str, List]:
        """
        Asynchronously get candle history data using fetch_ohlcv
        returns tuple: (pair, timeframe, ohlcv_list)
        """
        try:
            # Fetch OHLCV asynchronously
            s = '(' + arrow.get(since_ms // 1000).isoformat() + ') ' if since_ms is not None else ''
            logger.debug(
                "Fetching pair %s, interval %s, since %s %s...",
                pair, timeframe, since_ms, s
            )
            params = self._ft_has.get('ohlcv_params', {})
            data = await self._api_async.fetch_ohlcv(pair, timeframe=timeframe,
                                                     since=since_ms,
                                                     limit=self.ohlcv_candle_limit(timeframe),
                                                     params=params)

            # Some exchanges sort OHLCV in ASC order and others in DESC.
            # Ex: Bittrex returns the list of OHLCV in ASC order (oldest first, newest last)
            # while GDAX returns the list of OHLCV in DESC order (newest first, oldest last)
            # Only sort if necessary to save computing time
            try:
                if data and data[0][0] > data[-1][0]:
                    data = sorted(data, key=lambda x: x[0])
            except IndexError:
                logger.exception("Error loading %s. Result was %s.", pair, data)
                return pair, timeframe, []
            logger.debug("Done fetching pair %s, interval %s ...", pair, timeframe)
            return pair, timeframe, data

        except ccxt.NotSupported as e:
            raise OperationalException(
                f'Exchange {self._api.name} does not support fetching historical '
                f'candle (OHLCV) data. Message: {e}') from e
        except ccxt.DDoSProtection as e:
            raise DDosProtection(e) from e
        except (ccxt.NetworkError, ccxt.ExchangeError) as e:
            raise TemporaryError(f'Could not fetch historical candle (OHLCV) data '
                                 f'for pair {pair} due to {e.__class__.__name__}. '
                                 f'Message: {e}') from e
        except ccxt.BaseError as e:
            raise OperationalException(f'Could not fetch historical candle (OHLCV) data '
                                       f'for pair {pair}. Message: {e}') from e

    # Fetch historic trades

    @retrier_async
    async def _async_fetch_trades(self, pair: str,
                                  since: Optional[int] = None,
                                  params: Optional[dict] = None) -> List[List]:
        """
        Asyncronously gets trade history using fetch_trades.
        Handles exchange errors, does one call to the exchange.
        :param pair: Pair to fetch trade data for
        :param since: Since as integer timestamp in milliseconds
        returns: List of dicts containing trades
        """
        try:
            # fetch trades asynchronously
            if params:
                logger.debug("Fetching trades for pair %s, params: %s ", pair, params)
                trades = await self._api_async.fetch_trades(pair, params=params, limit=1000)
            else:
                logger.debug(
                    "Fetching trades for pair %s, since %s %s...",
                    pair,  since,
                    '(' + arrow.get(since // 1000).isoformat() + ') ' if since is not None else ''
                )
                trades = await self._api_async.fetch_trades(pair, since=since, limit=1000)
            return trades_dict_to_list(trades)
        except ccxt.NotSupported as e:
            raise OperationalException(
                f'Exchange {self._api.name} does not support fetching historical trade data.'
                f'Message: {e}') from e
        except ccxt.DDoSProtection as e:
            raise DDosProtection(e) from e
        except (ccxt.NetworkError, ccxt.ExchangeError) as e:
            raise TemporaryError(f'Could not load trade history due to {e.__class__.__name__}. '
                                 f'Message: {e}') from e
        except ccxt.BaseError as e:
            raise OperationalException(f'Could not fetch trade data. Msg: {e}') from e

    async def _async_get_trade_history_id(self, pair: str,
                                          until: int,
                                          since: Optional[int] = None,
                                          from_id: Optional[str] = None) -> Tuple[str, List[List]]:
        """
        Asyncronously gets trade history using fetch_trades
        use this when exchange uses id-based iteration (check `self._trades_pagination`)
        :param pair: Pair to fetch trade data for
        :param since: Since as integer timestamp in milliseconds
        :param until: Until as integer timestamp in milliseconds
        :param from_id: Download data starting with ID (if id is known). Ignores "since" if set.
        returns tuple: (pair, trades-list)
        """

        trades: List[List] = []

        if not from_id:
            # Fetch first elements using timebased method to get an ID to paginate on
            # Depending on the Exchange, this can introduce a drift at the start of the interval
            # of up to an hour.
            # e.g. Binance returns the "last 1000" candles within a 1h time interval
            # - so we will miss the first trades.
            t = await self._async_fetch_trades(pair, since=since)
            # DEFAULT_TRADES_COLUMNS: 0 -> timestamp
            # DEFAULT_TRADES_COLUMNS: 1 -> id
            from_id = t[-1][1]
            trades.extend(t[:-1])
        while True:
            t = await self._async_fetch_trades(pair,
                                               params={self._trades_pagination_arg: from_id})
            if t:
                # Skip last id since its the key for the next call
                trades.extend(t[:-1])
                if from_id == t[-1][1] or t[-1][0] > until:
                    logger.debug(f"Stopping because from_id did not change. "
                                 f"Reached {t[-1][0]} > {until}")
                    # Reached the end of the defined-download period - add last trade as well.
                    trades.extend(t[-1:])
                    break

                from_id = t[-1][1]
            else:
                break

        return (pair, trades)

    async def _async_get_trade_history_time(self, pair: str, until: int,
                                            since: Optional[int] = None) -> Tuple[str, List[List]]:
        """
        Asyncronously gets trade history using fetch_trades,
        when the exchange uses time-based iteration (check `self._trades_pagination`)
        :param pair: Pair to fetch trade data for
        :param since: Since as integer timestamp in milliseconds
        :param until: Until as integer timestamp in milliseconds
        returns tuple: (pair, trades-list)
        """

        trades: List[List] = []
        # DEFAULT_TRADES_COLUMNS: 0 -> timestamp
        # DEFAULT_TRADES_COLUMNS: 1 -> id
        while True:
            t = await self._async_fetch_trades(pair, since=since)
            if t:
                since = t[-1][0]
                trades.extend(t)
                # Reached the end of the defined-download period
                if until and t[-1][0] > until:
                    logger.debug(
                        f"Stopping because until was reached. {t[-1][0]} > {until}")
                    break
            else:
                break

        return (pair, trades)

    async def _async_get_trade_history(self, pair: str,
                                       since: Optional[int] = None,
                                       until: Optional[int] = None,
                                       from_id: Optional[str] = None) -> Tuple[str, List[List]]:
        """
        Async wrapper handling downloading trades using either time or id based methods.
        """

        logger.debug(f"_async_get_trade_history(), pair: {pair}, "
                     f"since: {since}, until: {until}, from_id: {from_id}")

        if until is None:
            until = ccxt.Exchange.milliseconds()
            logger.debug(f"Exchange milliseconds: {until}")

        if self._trades_pagination == 'time':
            return await self._async_get_trade_history_time(
                pair=pair, since=since, until=until)
        elif self._trades_pagination == 'id':
            return await self._async_get_trade_history_id(
                pair=pair, since=since, until=until, from_id=from_id
            )
        else:
            raise OperationalException(f"Exchange {self.name} does use neither time, "
                                       f"nor id based pagination")

    def get_historic_trades(self, pair: str,
                            since: Optional[int] = None,
                            until: Optional[int] = None,
                            from_id: Optional[str] = None) -> Tuple[str, List]:
        """
        Get trade history data using asyncio.
        Handles all async work and returns the list of candles.
        Async over one pair, assuming we get `self.ohlcv_candle_limit()` candles per call.
        :param pair: Pair to download
        :param since: Timestamp in milliseconds to get history from
        :param until: Timestamp in milliseconds. Defaults to current timestamp if not defined.
        :param from_id: Download data starting with ID (if id is known)
        :returns List of trade data
        """
        if not self.exchange_has("fetchTrades"):
            raise OperationalException("This exchange does not support downloading Trades.")

        return asyncio.get_event_loop().run_until_complete(
            self._async_get_trade_history(pair=pair, since=since,
                                          until=until, from_id=from_id))

    @retrier
    def _get_funding_fees_from_exchange(self, pair: str, since: Union[datetime, int]) -> float:
        """
        Returns the sum of all funding fees that were exchanged for a pair within a timeframe
        :param pair: (e.g. ADA/USDT)
        :param since: The earliest time of consideration for calculating funding fees,
            in unix time or as a datetime
        """
        # TODO-lev: Add dry-run handling for this.

        if not self.exchange_has("fetchFundingHistory"):
            raise OperationalException(
                f"fetch_funding_history() has not been implemented on ccxt.{self.name}")

        if type(since) is datetime:
            since = int(since.timestamp()) * 1000   # * 1000 for ms

        try:
            funding_history = self._api.fetch_funding_history(
                pair=pair,
                since=since
            )
            return sum(fee['amount'] for fee in funding_history)
        except ccxt.DDoSProtection as e:
            raise DDosProtection(e) from e
        except (ccxt.NetworkError, ccxt.ExchangeError) as e:
            raise TemporaryError(
                f'Could not get funding fees due to {e.__class__.__name__}. Message: {e}') from e
        except ccxt.BaseError as e:
            raise OperationalException(e) from e

    def fill_leverage_brackets(self):
        """
        Assigns property _leverage_brackets to a dictionary of information about the leverage
        allowed on each pair
        Not used if the exchange has a static max leverage value for the account or each pair
        """
        return

    def get_max_leverage(self, pair: Optional[str], nominal_value: Optional[float]) -> float:
        """
        Returns the maximum leverage that a pair can be traded at
        :param pair: The base/quote currency pair being traded
        :param nominal_value: The total value of the trade in quote currency (collateral + debt)
        """
        market = self.markets[pair]
        if (
            'limits' in market and
            'leverage' in market['limits'] and
            'max' in market['limits']['leverage']
        ):
            return market['limits']['leverage']['max']
        else:
            return 1.0

    def _get_funding_fee(
        self,
        size: float,
        funding_rate: float,
        mark_price: float,
        time_in_ratio: Optional[float] = None
    ) -> float:
        """
        Calculates a single funding fee
        :param size: contract size * number of contracts
        :param mark_price: The price of the asset that the contract is based off of
        :param funding_rate: the interest rate and the premium
            - interest rate:
            - premium: varies by price difference between the perpetual contract and mark price
        :param time_in_ratio: Not used by most exchange classes
        """
        nominal_value = mark_price * size
        return nominal_value * funding_rate

    @retrier
    def _set_leverage(
        self,
        leverage: float,
        pair: Optional[str] = None,
        trading_mode: Optional[TradingMode] = None
    ):
        """
        Set's the leverage before making a trade, in order to not
        have the same leverage on every trade
        """
        if self._config['dry_run'] or not self.exchange_has("setLeverage"):
            # Some exchanges only support one collateral type
            return

        try:
            self._api.set_leverage(symbol=pair, leverage=leverage)
        except ccxt.DDoSProtection as e:
            raise DDosProtection(e) from e
        except (ccxt.NetworkError, ccxt.ExchangeError) as e:
            raise TemporaryError(
                f'Could not set leverage due to {e.__class__.__name__}. Message: {e}') from e
        except ccxt.BaseError as e:
            raise OperationalException(e) from e

    def funding_fee_cutoff(self, open_date: datetime):
<<<<<<< HEAD
        '''
        :param open_date: The open date for a trade
        :return: The cutoff open time for when a funding fee is charged
        '''
=======
        """
        :param open_date: The open date for a trade
        :return: The cutoff open time for when a funding fee is charged
        """
>>>>>>> 4a67b33c
        return open_date.minute > 0 or open_date.second > 0

    def _get_funding_fee_dates(self, start: datetime, end: datetime):
        if self.funding_fee_cutoff(start):
            start += timedelta(hours=1)
        start = datetime(start.year, start.month, start.day, start.hour, tzinfo=timezone.utc)
        end = datetime(end.year, end.month, end.day, end.hour, tzinfo=timezone.utc)

        results = []
        iterator = start
        while iterator <= end:
            if iterator.hour in self.funding_fee_times:
                results.append(iterator)
            iterator += timedelta(hours=1)

        return results

    @retrier
    def set_margin_mode(self, pair: str, collateral: Collateral, params: dict = {}):
        """
        Set's the margin mode on the exchange to cross or isolated for a specific pair
        :param pair: base/quote currency pair (e.g. "ADA/USDT")
        """
        if self._config['dry_run'] or not self.exchange_has("setMarginMode"):
            # Some exchanges only support one collateral type
            return

        try:
            self._api.set_margin_mode(pair, collateral.value, params)
        except ccxt.DDoSProtection as e:
            raise DDosProtection(e) from e
        except (ccxt.NetworkError, ccxt.ExchangeError) as e:
            raise TemporaryError(
                f'Could not set margin mode due to {e.__class__.__name__}. Message: {e}') from e
        except ccxt.BaseError as e:
            raise OperationalException(e) from e

    @retrier
    def _get_mark_price_history(
        self,
        pair: str,
        since: int
    ) -> Dict:
        """
        Get's the mark price history for a pair
        """

        try:
            candles = self._api.fetch_ohlcv(
                pair,
                timeframe="1h",
                since=since,
                params={
                    'price': self._ft_has["mark_ohlcv_price"]
                }
            )
            history = {}
            for candle in candles:
                d = datetime.fromtimestamp(int(candle[0] / 1000), timezone.utc)
                # Round down to the nearest hour, in case of a delayed timestamp
                # The millisecond timestamps can be delayed ~20ms
                time = datetime(
                    d.year,
                    d.month,
                    d.day,
                    d.hour,
                    tzinfo=timezone.utc
                ).timestamp() * 1000
                opening_mark_price = candle[1]
                history[time] = opening_mark_price
            return history
        except ccxt.NotSupported as e:
            raise OperationalException(
                f'Exchange {self._api.name} does not support fetching historical '
                f'mark price candle (OHLCV) data. Message: {e}') from e
        except ccxt.DDoSProtection as e:
            raise DDosProtection(e) from e
        except (ccxt.NetworkError, ccxt.ExchangeError) as e:
            raise TemporaryError(f'Could not fetch historical mark price candle (OHLCV) data '
                                 f'for pair {pair} due to {e.__class__.__name__}. '
                                 f'Message: {e}') from e
        except ccxt.BaseError as e:
            raise OperationalException(f'Could not fetch historical mark price candle (OHLCV) data '
                                       f'for pair {pair}. Message: {e}') from e

    def _calculate_funding_fees(
        self,
        pair: str,
        amount: float,
        open_date: datetime,
        close_date: Optional[datetime] = None
    ) -> float:
        """
        calculates the sum of all funding fees that occurred for a pair during a futures trade
        :param pair: The quote/base pair of the trade
        :param amount: The quantity of the trade
        :param open_date: The date and time that the trade started
        :param close_date: The date and time that the trade ended
        """

        fees: float = 0
        if not close_date:
            close_date = datetime.now(timezone.utc)
        open_timestamp = int(open_date.timestamp()) * 1000
        # close_timestamp = int(close_date.timestamp()) * 1000
        funding_rate_history = self.get_funding_rate_history(
            pair,
            open_timestamp
        )
        mark_price_history = self._get_mark_price_history(
            pair,
            open_timestamp
        )
        funding_fee_dates = self._get_funding_fee_dates(open_date, close_date)
        for date in funding_fee_dates:
            timestamp = int(date.timestamp()) * 1000
            if timestamp in funding_rate_history:
                funding_rate = funding_rate_history[timestamp]
            else:
                logger.warning(
                    f"Funding rate for {pair} at {date} not found in funding_rate_history"
                    f"Funding fee calculation may be incorrect"
                )
            if timestamp in mark_price_history:
                mark_price = mark_price_history[timestamp]
            else:
                logger.warning(
                    f"Mark price for {pair} at {date} not found in funding_rate_history"
                    f"Funding fee calculation may be incorrect"
                )
            if funding_rate and mark_price:
                fees += self._get_funding_fee(
                    size=amount,
                    mark_price=mark_price,
                    funding_rate=funding_rate
                )

        return fees

    def get_funding_fees(self, pair: str, amount: float, open_date: datetime):
<<<<<<< HEAD
        if self._config['dry_run']:
            funding_fees = self._calculate_funding_fees(
                pair,
                amount,
                open_date
            )
        else:
            funding_fees = self._get_funding_fees_from_exchange(
                pair,
                open_date
            )
        return funding_fees

    @retrier
    def get_funding_rate_history(
        self,
        pair: str,
        since: int,
    ) -> Dict:
        '''
        :param pair: quote/base currency pair
        :param since: timestamp in ms of the beginning time
        :param end: timestamp in ms of the end time
        '''
=======
        """
        Fetch funding fees, either from the exchange (live) or calculates them
        based on funding rate/mark price history
        :param pair: The quote/base pair of the trade
        :param amount: Trade amount
        :param open_date: Open date of the trade
        """
        if self._config['dry_run']:
            funding_fees = self._calculate_funding_fees(pair, amount, open_date)
        else:
            funding_fees = self._get_funding_fees_from_exchange(pair, open_date)
        return funding_fees

    @retrier
    def get_funding_rate_history(self, pair: str, since: int) -> Dict:
        """
        :param pair: quote/base currency pair
        :param since: timestamp in ms of the beginning time
        :param end: timestamp in ms of the end time
        """
>>>>>>> 4a67b33c
        if not self.exchange_has("fetchFundingRateHistory"):
            raise ExchangeError(
                f"CCXT has not implemented fetchFundingRateHistory for {self.name}; "
                f"therefore, dry-run/backtesting for {self.name} is currently unavailable"
            )

        # TODO-lev: Gateio has a max limit into the past of 333 days, okex has a limit of 3 months
        try:
            funding_history: Dict = {}
            response = self._api.fetch_funding_rate_history(
                pair,
                limit=1000,
                since=since
            )
            for fund in response:
                d = datetime.fromtimestamp(int(fund['timestamp'] / 1000), timezone.utc)
                # Round down to the nearest hour, in case of a delayed timestamp
                # The millisecond timestamps can be delayed ~20ms
                time = datetime(
                    d.year,
                    d.month,
                    d.day,
                    d.hour,
                    tzinfo=timezone.utc
                ).timestamp() * 1000
                funding_history[time] = fund['fundingRate']
            return funding_history
        except ccxt.DDoSProtection as e:
            raise DDosProtection(e) from e
        except (ccxt.NetworkError, ccxt.ExchangeError) as e:
            raise TemporaryError(
                f'Could not set margin mode due to {e.__class__.__name__}. Message: {e}') from e
        except ccxt.BaseError as e:
            raise OperationalException(e) from e


def is_exchange_known_ccxt(exchange_name: str, ccxt_module: CcxtModuleType = None) -> bool:
    return exchange_name in ccxt_exchanges(ccxt_module)


def is_exchange_officially_supported(exchange_name: str) -> bool:
    return exchange_name in ['bittrex', 'binance', 'kraken', 'ftx', 'gateio', 'okex']


def ccxt_exchanges(ccxt_module: CcxtModuleType = None) -> List[str]:
    """
    Return the list of all exchanges known to ccxt
    """
    return ccxt_module.exchanges if ccxt_module is not None else ccxt.exchanges


def available_exchanges(ccxt_module: CcxtModuleType = None) -> List[str]:
    """
    Return exchanges available to the bot, i.e. non-bad exchanges in the ccxt list
    """
    exchanges = ccxt_exchanges(ccxt_module)
    return [x for x in exchanges if validate_exchange(x)[0]]


def validate_exchange(exchange: str) -> Tuple[bool, str]:
    ex_mod = getattr(ccxt, exchange.lower())()
    if not ex_mod or not ex_mod.has:
        return False, ''
    missing = [k for k in EXCHANGE_HAS_REQUIRED if ex_mod.has.get(k) is not True]
    if missing:
        return False, f"missing: {', '.join(missing)}"

    missing_opt = [k for k in EXCHANGE_HAS_OPTIONAL if not ex_mod.has.get(k)]

    if exchange.lower() in BAD_EXCHANGES:
        return False, BAD_EXCHANGES.get(exchange.lower(), '')
    if missing_opt:
        return True, f"missing opt: {', '.join(missing_opt)}"

    return True, ''


def validate_exchanges(all_exchanges: bool) -> List[Tuple[str, bool, str]]:
    """
    :return: List of tuples with exchangename, valid, reason.
    """
    exchanges = ccxt_exchanges() if all_exchanges else available_exchanges()
    exchanges_valid = [
        (e, *validate_exchange(e)) for e in exchanges
    ]
    return exchanges_valid


def timeframe_to_seconds(timeframe: str) -> int:
    """
    Translates the timeframe interval value written in the human readable
    form ('1m', '5m', '1h', '1d', '1w', etc.) to the number
    of seconds for one timeframe interval.
    """
    return ccxt.Exchange.parse_timeframe(timeframe)


def timeframe_to_minutes(timeframe: str) -> int:
    """
    Same as timeframe_to_seconds, but returns minutes.
    """
    return ccxt.Exchange.parse_timeframe(timeframe) // 60


def timeframe_to_msecs(timeframe: str) -> int:
    """
    Same as timeframe_to_seconds, but returns milliseconds.
    """
    return ccxt.Exchange.parse_timeframe(timeframe) * 1000


def timeframe_to_prev_date(timeframe: str, date: datetime = None) -> datetime:
    """
    Use Timeframe and determine last possible candle.
    :param timeframe: timeframe in string format (e.g. "5m")
    :param date: date to use. Defaults to utcnow()
    :returns: date of previous candle (with utc timezone)
    """
    if not date:
        date = datetime.now(timezone.utc)

    new_timestamp = ccxt.Exchange.round_timeframe(timeframe, date.timestamp() * 1000,
                                                  ROUND_DOWN) // 1000
    return datetime.fromtimestamp(new_timestamp, tz=timezone.utc)


def timeframe_to_next_date(timeframe: str, date: datetime = None) -> datetime:
    """
    Use Timeframe and determine next candle.
    :param timeframe: timeframe in string format (e.g. "5m")
    :param date: date to use. Defaults to utcnow()
    :returns: date of next candle (with utc timezone)
    """
    if not date:
        date = datetime.now(timezone.utc)
    new_timestamp = ccxt.Exchange.round_timeframe(timeframe, date.timestamp() * 1000,
                                                  ROUND_UP) // 1000
    return datetime.fromtimestamp(new_timestamp, tz=timezone.utc)


def market_is_active(market: Dict) -> bool:
    """
    Return True if the market is active.
    """
    # "It's active, if the active flag isn't explicitly set to false. If it's missing or
    # true then it's true. If it's undefined, then it's most likely true, but not 100% )"
    # See https://github.com/ccxt/ccxt/issues/4874,
    # https://github.com/ccxt/ccxt/issues/4075#issuecomment-434760520
    return market.get('active', True) is not False<|MERGE_RESOLUTION|>--- conflicted
+++ resolved
@@ -1705,17 +1705,10 @@
             raise OperationalException(e) from e
 
     def funding_fee_cutoff(self, open_date: datetime):
-<<<<<<< HEAD
-        '''
+        """
         :param open_date: The open date for a trade
         :return: The cutoff open time for when a funding fee is charged
-        '''
-=======
-        """
-        :param open_date: The open date for a trade
-        :return: The cutoff open time for when a funding fee is charged
-        """
->>>>>>> 4a67b33c
+        """
         return open_date.minute > 0 or open_date.second > 0
 
     def _get_funding_fee_dates(self, start: datetime, end: datetime):
@@ -1856,32 +1849,6 @@
         return fees
 
     def get_funding_fees(self, pair: str, amount: float, open_date: datetime):
-<<<<<<< HEAD
-        if self._config['dry_run']:
-            funding_fees = self._calculate_funding_fees(
-                pair,
-                amount,
-                open_date
-            )
-        else:
-            funding_fees = self._get_funding_fees_from_exchange(
-                pair,
-                open_date
-            )
-        return funding_fees
-
-    @retrier
-    def get_funding_rate_history(
-        self,
-        pair: str,
-        since: int,
-    ) -> Dict:
-        '''
-        :param pair: quote/base currency pair
-        :param since: timestamp in ms of the beginning time
-        :param end: timestamp in ms of the end time
-        '''
-=======
         """
         Fetch funding fees, either from the exchange (live) or calculates them
         based on funding rate/mark price history
@@ -1902,7 +1869,6 @@
         :param since: timestamp in ms of the beginning time
         :param end: timestamp in ms of the end time
         """
->>>>>>> 4a67b33c
         if not self.exchange_has("fetchFundingRateHistory"):
             raise ExchangeError(
                 f"CCXT has not implemented fetchFundingRateHistory for {self.name}; "

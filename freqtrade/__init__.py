""" Freqtrade bot """
<<<<<<< HEAD
__version__ = '2023.4.dev'
=======
__version__ = '2023.3'
>>>>>>> 038a111b

if 'dev' in __version__:
    from pathlib import Path
    try:
        import subprocess
        freqtrade_basedir = Path(__file__).parent

        __version__ = __version__ + '-' + subprocess.check_output(
            ['git', 'log', '--format="%h"', '-n 1'],
            stderr=subprocess.DEVNULL, cwd=freqtrade_basedir).decode("utf-8").rstrip().strip('"')

    except Exception:  # pragma: no cover
        # git not available, ignore
        try:
            # Try Fallback to freqtrade_commit file (created by CI while building docker image)
            versionfile = Path('./freqtrade_commit')
            if versionfile.is_file():
                __version__ = f"docker-{__version__}-{versionfile.read_text()[:8]}"
        except Exception:
            pass<|MERGE_RESOLUTION|>--- conflicted
+++ resolved
@@ -1,9 +1,5 @@
 """ Freqtrade bot """
-<<<<<<< HEAD
-__version__ = '2023.4.dev'
-=======
 __version__ = '2023.3'
->>>>>>> 038a111b
 
 if 'dev' in __version__:
     from pathlib import Path

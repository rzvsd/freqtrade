--- conflicted
+++ resolved
@@ -16,12 +16,8 @@
 REQUIRED_ORDERTIF = ['buy', 'sell']
 REQUIRED_ORDERTYPES = ['buy', 'sell', 'stoploss', 'stoploss_on_exchange']
 ORDERTYPE_POSSIBILITIES = ['limit', 'market']
-<<<<<<< HEAD
 ORDERTIF_POSSIBILITIES = ['gtc', 'fok', 'ioc']
-
-=======
 AVAILABLE_PAIRLISTS = ['StaticPairList', 'VolumePairList']
->>>>>>> c15231d1
 
 TICKER_INTERVAL_MINUTES = {
     '1m': 1,

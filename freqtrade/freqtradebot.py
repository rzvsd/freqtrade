"""
Freqtrade is the main module of this bot. It contains the class Freqtrade()
"""

import copy
import logging
import traceback
from datetime import datetime
from typing import Any, Dict, List, Optional, Tuple

import arrow
from requests.exceptions import RequestException

<<<<<<< HEAD
from freqtrade import (DependencyException, OperationalException, InvalidOrderException,
                       TemporaryError, __version__, constants, persistence)
=======
from freqtrade import (DependencyException, OperationalException,
                       __version__, constants, persistence)
>>>>>>> 1bfc6675
from freqtrade.data.converter import order_book_to_dataframe
from freqtrade.data.dataprovider import DataProvider
from freqtrade.edge import Edge
from freqtrade.persistence import Trade
from freqtrade.rpc import RPCManager, RPCMessageType
from freqtrade.resolvers import ExchangeResolver, StrategyResolver, PairListResolver
from freqtrade.state import State
from freqtrade.strategy.interface import SellType, IStrategy
from freqtrade.wallets import Wallets


logger = logging.getLogger(__name__)


class FreqtradeBot(object):
    """
    Freqtrade is the main class of the bot.
    This is from here the bot start its logic.
    """

    def __init__(self, config: Dict[str, Any]) -> None:
        """
        Init all variables and objects the bot needs to work
        :param config: configuration dict, you can use Configuration.get_config()
        to get the config dict.
        """

        logger.info('Starting freqtrade %s', __version__)

        # Init bot state
        self.state = State.STOPPED

        # Init objects
        self.config = config

        self.strategy: IStrategy = StrategyResolver(self.config).strategy

        self.rpc: RPCManager = RPCManager(self)

        exchange_name = self.config.get('exchange', {}).get('name', 'bittrex').title()
        self.exchange = ExchangeResolver(exchange_name, self.config).exchange

        self.wallets = Wallets(self.config, self.exchange)
        self.dataprovider = DataProvider(self.config, self.exchange)

        # Attach Dataprovider to Strategy baseclass
        IStrategy.dp = self.dataprovider
        # Attach Wallets to Strategy baseclass
        IStrategy.wallets = self.wallets

        pairlistname = self.config.get('pairlist', {}).get('method', 'StaticPairList')
        self.pairlists = PairListResolver(pairlistname, self, self.config).pairlist

        # Initializing Edge only if enabled
        self.edge = Edge(self.config, self.exchange, self.strategy) if \
            self.config.get('edge', {}).get('enabled', False) else None

        self.active_pair_whitelist: List[str] = self.config['exchange']['pair_whitelist']

        persistence.init(self.config)

        # Set initial bot state from config
        initial_state = self.config.get('initial_state')
        self.state = State[initial_state.upper()] if initial_state else State.STOPPED

    def cleanup(self) -> None:
        """
        Cleanup pending resources on an already stopped bot
        :return: None
        """
        logger.info('Cleaning up modules ...')

        self.rpc.cleanup()
        persistence.cleanup()

    def process(self) -> bool:
        """
        Queries the persistence layer for open trades and handles them,
        otherwise a new trade is created.
        :return: True if one or more trades has been created or closed, False otherwise
        """
        state_changed = False

        # Check whether markets have to be reloaded
        self.exchange._reload_markets()

        # Refresh whitelist
        self.pairlists.refresh_pairlist()
        self.active_pair_whitelist = self.pairlists.whitelist

        # Calculating Edge positioning
        if self.edge:
            self.edge.calculate()
            self.active_pair_whitelist = self.edge.adjust(self.active_pair_whitelist)

        # Query trades from persistence layer
        trades = Trade.get_open_trades()

        # Extend active-pair whitelist with pairs from open trades
        # It ensures that tickers are downloaded for open trades
        self._extend_whitelist_with_trades(self.active_pair_whitelist, trades)

        # Refreshing candles
        self.dataprovider.refresh(self._create_pair_whitelist(self.active_pair_whitelist),
                                  self.strategy.informative_pairs())

        # First process current opened trades
        for trade in trades:
            state_changed |= self.process_maybe_execute_sell(trade)

        # Then looking for buy opportunities
        if len(trades) < self.config['max_open_trades']:
            state_changed = self.process_maybe_execute_buy()

        if 'unfilledtimeout' in self.config:
            # Check and handle any timed out open orders
            self.check_handle_timedout()
            Trade.session.flush()

        return state_changed

    def _extend_whitelist_with_trades(self, whitelist: List[str], trades: List[Any]):
        """
        Extend whitelist with pairs from open trades
        """
        whitelist.extend([trade.pair for trade in trades if trade.pair not in whitelist])

    def _create_pair_whitelist(self, pairs: List[str]) -> List[Tuple[str, str]]:
        """
        Create pair-whitelist tuple with (pair, ticker_interval)
        """
        return [(pair, self.config['ticker_interval']) for pair in pairs]

    def get_target_bid(self, pair: str, tick: Dict = None) -> float:
        """
        Calculates bid target between current ask price and last price
        :return: float: Price
        """
        config_bid_strategy = self.config.get('bid_strategy', {})
        if 'use_order_book' in config_bid_strategy and\
                config_bid_strategy.get('use_order_book', False):
            logger.info('Getting price from order book')
            order_book_top = config_bid_strategy.get('order_book_top', 1)
            order_book = self.exchange.get_order_book(pair, order_book_top)
            logger.debug('order_book %s', order_book)
            # top 1 = index 0
            order_book_rate = order_book['bids'][order_book_top - 1][0]
            logger.info('...top %s order book buy rate %0.8f', order_book_top, order_book_rate)
            used_rate = order_book_rate
        else:
            if not tick:
                logger.info('Using Last Ask / Last Price')
                ticker = self.exchange.get_ticker(pair)
            else:
                ticker = tick
            if ticker['ask'] < ticker['last']:
                ticker_rate = ticker['ask']
            else:
                balance = self.config['bid_strategy']['ask_last_balance']
                ticker_rate = ticker['ask'] + balance * (ticker['last'] - ticker['ask'])
            used_rate = ticker_rate

        return used_rate

    def _get_trade_stake_amount(self, pair) -> Optional[float]:
        """
        Check if stake amount can be fulfilled with the available balance
        for the stake currency
        :return: float: Stake Amount
        """
        if self.edge:
            return self.edge.stake_amount(
                pair,
                self.wallets.get_free(self.config['stake_currency']),
                self.wallets.get_total(self.config['stake_currency']),
                Trade.total_open_trades_stakes()
            )
        else:
            stake_amount = self.config['stake_amount']

        avaliable_amount = self.wallets.get_free(self.config['stake_currency'])

        if stake_amount == constants.UNLIMITED_STAKE_AMOUNT:
            open_trades = len(Trade.get_open_trades())
            if open_trades >= self.config['max_open_trades']:
                logger.warning('Can\'t open a new trade: max number of trades is reached')
                return None
            return avaliable_amount / (self.config['max_open_trades'] - open_trades)

        # Check if stake_amount is fulfilled
        if avaliable_amount < stake_amount:
            raise DependencyException(
                f"Available balance({avaliable_amount} {self.config['stake_currency']}) is "
                f"lower than stake amount({stake_amount} {self.config['stake_currency']})"
            )

        return stake_amount

    def _get_min_pair_stake_amount(self, pair: str, price: float) -> Optional[float]:
        try:
            market = self.exchange.markets[pair]
        except KeyError:
            raise ValueError(f"Can't get market information for symbol {pair}")

        if 'limits' not in market:
            return None

        min_stake_amounts = []
        limits = market['limits']
        if ('cost' in limits and 'min' in limits['cost']
                and limits['cost']['min'] is not None):
            min_stake_amounts.append(limits['cost']['min'])

        if ('amount' in limits and 'min' in limits['amount']
                and limits['amount']['min'] is not None):
            min_stake_amounts.append(limits['amount']['min'] * price)

        if not min_stake_amounts:
            return None

        # reserve some percent defined in config (5% default) + stoploss
        amount_reserve_percent = 1.0 - self.config.get('amount_reserve_percent',
                                                       constants.DEFAULT_AMOUNT_RESERVE_PERCENT)
        if self.strategy.stoploss is not None:
            amount_reserve_percent += self.strategy.stoploss
        # it should not be more than 50%
        amount_reserve_percent = max(amount_reserve_percent, 0.5)
        return min(min_stake_amounts) / amount_reserve_percent

    def create_trade(self) -> bool:
        """
        Checks the implemented trading indicator(s) for a randomly picked pair,
        if one pair triggers the buy_signal a new trade record gets created
        :return: True if a trade object has been created and persisted, False otherwise
        """
        interval = self.strategy.ticker_interval
        whitelist = copy.deepcopy(self.active_pair_whitelist)

        if not whitelist:
            logger.warning("Whitelist is empty.")
            return False

        # Remove currently opened and latest pairs from whitelist
        for trade in Trade.get_open_trades():
            if trade.pair in whitelist:
                whitelist.remove(trade.pair)
                logger.debug('Ignoring %s in pair whitelist', trade.pair)

        if not whitelist:
            logger.info("No currency pair in whitelist, but checking to sell open trades.")
            return False

        # running get_signal on historical data fetched
        for _pair in whitelist:
            (buy, sell) = self.strategy.get_signal(
                _pair, interval, self.dataprovider.ohlcv(_pair, self.strategy.ticker_interval))

            if buy and not sell:
                stake_amount = self._get_trade_stake_amount(_pair)
                if not stake_amount:
                    return False

                logger.info(f"Buy signal found: about create a new trade with stake_amount: "
                            f"{stake_amount} ...")

                bidstrat_check_depth_of_market = self.config.get('bid_strategy', {}).\
                    get('check_depth_of_market', {})
                if (bidstrat_check_depth_of_market.get('enabled', False)) and\
                        (bidstrat_check_depth_of_market.get('bids_to_ask_delta', 0) > 0):
                    if self._check_depth_of_market_buy(_pair, bidstrat_check_depth_of_market):
                        return self.execute_buy(_pair, stake_amount)
                    else:
                        return False
                return self.execute_buy(_pair, stake_amount)

        return False

    def _check_depth_of_market_buy(self, pair: str, conf: Dict) -> bool:
        """
        Checks depth of market before executing a buy
        """
        conf_bids_to_ask_delta = conf.get('bids_to_ask_delta', 0)
        logger.info('checking depth of market for %s', pair)
        order_book = self.exchange.get_order_book(pair, 1000)
        order_book_data_frame = order_book_to_dataframe(order_book['bids'], order_book['asks'])
        order_book_bids = order_book_data_frame['b_size'].sum()
        order_book_asks = order_book_data_frame['a_size'].sum()
        bids_ask_delta = order_book_bids / order_book_asks
        logger.info('bids: %s, asks: %s, delta: %s', order_book_bids,
                    order_book_asks, bids_ask_delta)
        if bids_ask_delta >= conf_bids_to_ask_delta:
            return True
        return False

    def execute_buy(self, pair: str, stake_amount: float, price: Optional[float] = None) -> bool:
        """
        Executes a limit buy for the given pair
        :param pair: pair for which we want to create a LIMIT_BUY
        :return: None
        """
        pair_s = pair.replace('_', '/')
        stake_currency = self.config['stake_currency']
        fiat_currency = self.config.get('fiat_display_currency', None)
        time_in_force = self.strategy.order_time_in_force['buy']

        if price:
            buy_limit_requested = price
        else:
            # Calculate amount
            buy_limit_requested = self.get_target_bid(pair)

        min_stake_amount = self._get_min_pair_stake_amount(pair_s, buy_limit_requested)
        if min_stake_amount is not None and min_stake_amount > stake_amount:
            logger.warning(
                f'Can\'t open a new trade for {pair_s}: stake amount '
                f'is too small ({stake_amount} < {min_stake_amount})'
            )
            return False

        amount = stake_amount / buy_limit_requested

        order = self.exchange.buy(pair=pair, ordertype=self.strategy.order_types['buy'],
                                  amount=amount, rate=buy_limit_requested,
                                  time_in_force=time_in_force)
        order_id = order['id']
        order_status = order.get('status', None)

        # we assume the order is executed at the price requested
        buy_limit_filled_price = buy_limit_requested

        if order_status == 'expired' or order_status == 'rejected':
            order_type = self.strategy.order_types['buy']
            order_tif = self.strategy.order_time_in_force['buy']

            # return false if the order is not filled
            if float(order['filled']) == 0:
                logger.warning('Buy %s order with time in force %s for %s is %s by %s.'
                               ' zero amount is fulfilled.',
                               order_tif, order_type, pair_s, order_status, self.exchange.name)
                return False
            else:
                # the order is partially fulfilled
                # in case of IOC orders we can check immediately
                # if the order is fulfilled fully or partially
                logger.warning('Buy %s order with time in force %s for %s is %s by %s.'
                               ' %s amount fulfilled out of %s (%s remaining which is canceled).',
                               order_tif, order_type, pair_s, order_status, self.exchange.name,
                               order['filled'], order['amount'], order['remaining']
                               )
                stake_amount = order['cost']
                amount = order['amount']
                buy_limit_filled_price = order['price']
                order_id = None

        # in case of FOK the order may be filled immediately and fully
        elif order_status == 'closed':
            stake_amount = order['cost']
            amount = order['amount']
            buy_limit_filled_price = order['price']

        self.rpc.send_msg({
            'type': RPCMessageType.BUY_NOTIFICATION,
            'exchange': self.exchange.name.capitalize(),
            'pair': pair_s,
            'limit': buy_limit_filled_price,
            'stake_amount': stake_amount,
            'stake_currency': stake_currency,
            'fiat_currency': fiat_currency
        })

        # Fee is applied twice because we make a LIMIT_BUY and LIMIT_SELL
        fee = self.exchange.get_fee(symbol=pair, taker_or_maker='maker')
        trade = Trade(
            pair=pair,
            stake_amount=stake_amount,
            amount=amount,
            fee_open=fee,
            fee_close=fee,
            open_rate=buy_limit_filled_price,
            open_rate_requested=buy_limit_requested,
            open_date=datetime.utcnow(),
            exchange=self.exchange.id,
            open_order_id=order_id,
            strategy=self.strategy.get_strategy_name(),
            ticker_interval=constants.TICKER_INTERVAL_MINUTES[self.config['ticker_interval']]
        )

        # Update fees if order is closed
        if order_status == 'closed':
            self.update_trade_state(trade, order)

        Trade.session.add(trade)
        Trade.session.flush()

        # Updating wallets
        self.wallets.update()

        return True

    def process_maybe_execute_buy(self) -> bool:
        """
        Tries to execute a buy trade in a safe way
        :return: True if executed
        """
        try:
            # Create entity and execute trade
            if self.create_trade():
                return True

            logger.info('Found no buy signals for whitelisted currencies. Trying again..')
            return False
        except DependencyException as exception:
            logger.warning('Unable to create trade: %s', exception)
            return False

    def process_maybe_execute_sell(self, trade: Trade) -> bool:
        """
        Tries to execute a sell trade
        :return: True if executed
        """
        try:
            self.update_trade_state(trade)

            if self.strategy.order_types.get('stoploss_on_exchange') and trade.is_open:
                result = self.handle_stoploss_on_exchange(trade)
                if result:
                    self.wallets.update()
                    return result

            if trade.is_open and trade.open_order_id is None:
                # Check if we can sell our current pair
                result = self.handle_trade(trade)

                # Updating wallets if any trade occured
                if result:
                    self.wallets.update()

                return result

        except DependencyException as exception:
            logger.warning('Unable to sell trade: %s', exception)
        return False

    def get_real_amount(self, trade: Trade, order: Dict) -> float:
        """
        Get real amount for the trade
        Necessary for self.exchanges which charge fees in base currency (e.g. binance)
        """
        order_amount = order['amount']
        # Only run for closed orders
        if trade.fee_open == 0 or order['status'] == 'open':
            return order_amount

        # use fee from order-dict if possible
        if 'fee' in order and order['fee'] and (order['fee'].keys() >= {'currency', 'cost'}):
            if trade.pair.startswith(order['fee']['currency']):
                new_amount = order_amount - order['fee']['cost']
                logger.info("Applying fee on amount for %s (from %s to %s) from Order",
                            trade, order['amount'], new_amount)
                return new_amount

        # Fallback to Trades
        trades = self.exchange.get_trades_for_order(trade.open_order_id, trade.pair,
                                                    trade.open_date)

        if len(trades) == 0:
            logger.info("Applying fee on amount for %s failed: myTrade-Dict empty found", trade)
            return order_amount
        amount = 0
        fee_abs = 0
        for exectrade in trades:
            amount += exectrade['amount']
            if "fee" in exectrade and (exectrade['fee'].keys() >= {'currency', 'cost'}):
                # only applies if fee is in quote currency!
                if trade.pair.startswith(exectrade['fee']['currency']):
                    fee_abs += exectrade['fee']['cost']

        if amount != order_amount:
            logger.warning(f"Amount {amount} does not match amount {trade.amount}")
            raise OperationalException("Half bought? Amounts don't match")
        real_amount = amount - fee_abs
        if fee_abs != 0:
            logger.info(f"Applying fee on amount for {trade} "
                        f"(from {order_amount} to {real_amount}) from Trades")
        return real_amount

    def update_trade_state(self, trade, action_order: dict = None):
        """
        Checks trades with open orders and updates the amount if necessary
        """
        # Get order details for actual price per unit
        if trade.open_order_id:
            # Update trade with order values
            logger.info('Found open order for %s', trade)
            order = action_order or self.exchange.get_order(trade.open_order_id, trade.pair)
            # Try update amount (binance-fix)
            try:
                new_amount = self.get_real_amount(trade, order)
                if order['amount'] != new_amount:
                    order['amount'] = new_amount
                    # Fee was applied, so set to 0
                    trade.fee_open = 0

            except OperationalException as exception:
                logger.warning("Could not update trade amount: %s", exception)

            trade.update(order)

    def get_sell_rate(self, pair: str, refresh: bool) -> float:
        """
        Get sell rate - either using get-ticker bid or first bid based on orderbook
        The orderbook portion is only used for rpc messaging, which would otherwise fail
        for BitMex (has no bid/ask in get_ticker)
        or remain static in any other case since it's not updating.
        :return: Bid rate
        """
        config_ask_strategy = self.config.get('ask_strategy', {})
        if config_ask_strategy.get('use_order_book', False):
            logger.debug('Using order book to get sell rate')

            order_book = self.exchange.get_order_book(pair, 1)
            rate = order_book['bids'][0][0]

        else:
            rate = self.exchange.get_ticker(pair, refresh)['bid']
        return rate

    def handle_trade(self, trade: Trade) -> bool:
        """
        Sells the current pair if the threshold is reached and updates the trade record.
        :return: True if trade has been sold, False otherwise
        """
        if not trade.is_open:
            raise ValueError(f'Attempt to handle closed trade: {trade}')

        logger.debug('Handling %s ...', trade)

        (buy, sell) = (False, False)
        experimental = self.config.get('experimental', {})
        if experimental.get('use_sell_signal') or experimental.get('ignore_roi_if_buy_signal'):
            (buy, sell) = self.strategy.get_signal(
                trade.pair, self.strategy.ticker_interval,
                self.dataprovider.ohlcv(trade.pair, self.strategy.ticker_interval))

        config_ask_strategy = self.config.get('ask_strategy', {})
        if config_ask_strategy.get('use_order_book', False):
            logger.info('Using order book for selling...')
            # logger.debug('Order book %s',orderBook)
            order_book_min = config_ask_strategy.get('order_book_min', 1)
            order_book_max = config_ask_strategy.get('order_book_max', 1)

            order_book = self.exchange.get_order_book(trade.pair, order_book_max)

            for i in range(order_book_min, order_book_max + 1):
                order_book_rate = order_book['asks'][i - 1][0]
                logger.info('  order book asks top %s: %0.8f', i, order_book_rate)
                sell_rate = order_book_rate

                if self.check_sell(trade, sell_rate, buy, sell):
                    return True

        else:
            logger.debug('checking sell')
            sell_rate = self.get_sell_rate(trade.pair, True)
            if self.check_sell(trade, sell_rate, buy, sell):
                return True

        logger.debug('Found no sell signal for %s.', trade)
        return False

    def handle_stoploss_on_exchange(self, trade: Trade) -> bool:
        """
        Check if trade is fulfilled in which case the stoploss
        on exchange should be added immediately if stoploss on exchange
        is enabled.
        """

        logger.debug('Handling stoploss on exchange %s ...', trade)

        stoploss_order = None

        try:
            # First we check if there is already a stoploss on exchange
            stoploss_order = self.exchange.get_order(trade.stoploss_order_id, trade.pair) \
                if trade.stoploss_order_id else None
        except InvalidOrderException as exception:
            logger.warning('Unable to fetch stoploss order: %s', exception)

        # If trade open order id does not exist: buy order is fulfilled
        buy_order_fulfilled = not trade.open_order_id

        # Limit price threshold: As limit price should always be below price
        limit_price_pct = 0.99

        # If buy order is fulfilled but there is no stoploss, we add a stoploss on exchange
        if (buy_order_fulfilled and not stoploss_order):
            if self.edge:
                stoploss = self.edge.stoploss(pair=trade.pair)
            else:
                stoploss = self.strategy.stoploss

            stop_price = trade.open_rate * (1 + stoploss)

            # limit price should be less than stop price.
            limit_price = stop_price * limit_price_pct

            try:
                stoploss_order_id = self.exchange.stoploss_limit(
                    pair=trade.pair, amount=trade.amount, stop_price=stop_price, rate=limit_price
                )['id']
                trade.stoploss_order_id = str(stoploss_order_id)
                trade.stoploss_last_update = datetime.now()
                return False

            except DependencyException as exception:
                logger.warning('Unable to place a stoploss order on exchange: %s', exception)

        # If stoploss order is canceled for some reason we add it
        if stoploss_order and stoploss_order['status'] == 'canceled':
            try:
                stoploss_order_id = self.exchange.stoploss_limit(
                    pair=trade.pair, amount=trade.amount,
                    stop_price=trade.stop_loss, rate=trade.stop_loss * limit_price_pct
                )['id']
                trade.stoploss_order_id = str(stoploss_order_id)
                return False
            except DependencyException as exception:
                logger.warning('Stoploss order was cancelled, '
                               'but unable to recreate one: %s', exception)

        # We check if stoploss order is fulfilled
        if stoploss_order and stoploss_order['status'] == 'closed':
            trade.sell_reason = SellType.STOPLOSS_ON_EXCHANGE.value
            trade.update(stoploss_order)
            self.notify_sell(trade)
            return True

        # Finally we check if stoploss on exchange should be moved up because of trailing.
        if stoploss_order and self.config.get('trailing_stop', False):
            # if trailing stoploss is enabled we check if stoploss value has changed
            # in which case we cancel stoploss order and put another one with new
            # value immediately
            self.handle_trailing_stoploss_on_exchange(trade, stoploss_order)

        return False

    def handle_trailing_stoploss_on_exchange(self, trade: Trade, order):
        """
        Check to see if stoploss on exchange should be updated
        in case of trailing stoploss on exchange
        :param Trade: Corresponding Trade
        :param order: Current on exchange stoploss order
        :return: None
        """

        if trade.stop_loss > float(order['info']['stopPrice']):
            # we check if the update is neccesary
            update_beat = self.strategy.order_types.get('stoploss_on_exchange_interval', 60)
            if (datetime.utcnow() - trade.stoploss_last_update).total_seconds() > update_beat:
                # cancelling the current stoploss on exchange first
                logger.info('Trailing stoploss: cancelling current stoploss on exchange (id:{%s})'
                            'in order to add another one ...', order['id'])
                if self.exchange.cancel_order(order['id'], trade.pair):
                    # creating the new one
                    stoploss_order_id = self.exchange.stoploss_limit(
                        pair=trade.pair, amount=trade.amount,
                        stop_price=trade.stop_loss, rate=trade.stop_loss * 0.99
                    )['id']
                    trade.stoploss_order_id = str(stoploss_order_id)

    def check_sell(self, trade: Trade, sell_rate: float, buy: bool, sell: bool) -> bool:
        if self.edge:
            stoploss = self.edge.stoploss(trade.pair)
            should_sell = self.strategy.should_sell(
                trade, sell_rate, datetime.utcnow(), buy, sell, force_stoploss=stoploss)
        else:
            should_sell = self.strategy.should_sell(trade, sell_rate, datetime.utcnow(), buy, sell)

        if should_sell.sell_flag:
            self.execute_sell(trade, sell_rate, should_sell.sell_type)
            logger.info('executed sell, reason: %s', should_sell.sell_type)
            return True
        return False

    def check_handle_timedout(self) -> None:
        """
        Check if any orders are timed out and cancel if neccessary
        :param timeoutvalue: Number of minutes until order is considered timed out
        :return: None
        """
        buy_timeout = self.config['unfilledtimeout']['buy']
        sell_timeout = self.config['unfilledtimeout']['sell']
        buy_timeoutthreashold = arrow.utcnow().shift(minutes=-buy_timeout).datetime
        sell_timeoutthreashold = arrow.utcnow().shift(minutes=-sell_timeout).datetime

        for trade in Trade.query.filter(Trade.open_order_id.isnot(None)).all():
            try:
                # FIXME: Somehow the query above returns results
                # where the open_order_id is in fact None.
                # This is probably because the record got
                # updated via /forcesell in a different thread.
                if not trade.open_order_id:
                    continue
                order = self.exchange.get_order(trade.open_order_id, trade.pair)
            except (RequestException, DependencyException):
                logger.info(
                    'Cannot query order for %s due to %s',
                    trade,
                    traceback.format_exc())
                continue
            ordertime = arrow.get(order['datetime']).datetime

            # Check if trade is still actually open
            if float(order['remaining']) == 0.0:
                self.wallets.update()
                continue

            # Handle cancelled on exchange
            if order['status'] == 'canceled':
                if order['side'] == 'buy':
                    self.handle_buy_order_full_cancel(trade, "canceled on Exchange")
                elif order['side'] == 'sell':
                    self.handle_timedout_limit_sell(trade, order)
                    self.wallets.update()
            # Check if order is still actually open
            elif order['status'] == 'open':
                if order['side'] == 'buy' and ordertime < buy_timeoutthreashold:
                    self.handle_timedout_limit_buy(trade, order)
                    self.wallets.update()
                elif order['side'] == 'sell' and ordertime < sell_timeoutthreashold:
                    self.handle_timedout_limit_sell(trade, order)
                    self.wallets.update()

    def handle_buy_order_full_cancel(self, trade: Trade, reason: str) -> None:
        """Close trade in database and send message"""
        Trade.session.delete(trade)
        Trade.session.flush()
        logger.info('Buy order %s for %s.', reason, trade)
        self.rpc.send_msg({
            'type': RPCMessageType.STATUS_NOTIFICATION,
            'status': f'Unfilled buy order for {trade.pair} {reason}'
        })

    def handle_timedout_limit_buy(self, trade: Trade, order: Dict) -> bool:
        """Buy timeout - cancel order
        :return: True if order was fully cancelled
        """
        self.exchange.cancel_order(trade.open_order_id, trade.pair)
        if order['remaining'] == order['amount']:
            # if trade is not partially completed, just delete the trade
            self.handle_buy_order_full_cancel(trade, "cancelled due to timeout")
            return True

        # if trade is partially complete, edit the stake details for the trade
        # and close the order
        trade.amount = order['amount'] - order['remaining']
        trade.stake_amount = trade.amount * trade.open_rate
        trade.open_order_id = None
        logger.info('Partial buy order timeout for %s.', trade)
        self.rpc.send_msg({
            'type': RPCMessageType.STATUS_NOTIFICATION,
            'status': f'Remaining buy order for {trade.pair} cancelled due to timeout'
        })
        return False

    def handle_timedout_limit_sell(self, trade: Trade, order: Dict) -> bool:
        """
        Sell timeout - cancel order and update trade
        :return: True if order was fully cancelled
        """
        if order['remaining'] == order['amount']:
            # if trade is not partially completed, just cancel the trade
            if order["status"] != "canceled":
                reason = "due to timeout"
                self.exchange.cancel_order(trade.open_order_id, trade.pair)
                logger.info('Sell order timeout for %s.', trade)
            else:
                reason = "on exchange"
                logger.info('Sell order canceled on exchange for %s.', trade)
            trade.close_rate = None
            trade.close_profit = None
            trade.close_date = None
            trade.is_open = True
            trade.open_order_id = None
            self.rpc.send_msg({
                'type': RPCMessageType.STATUS_NOTIFICATION,
                'status': f'Unfilled sell order for {trade.pair} cancelled {reason}'
            })

            return True

        # TODO: figure out how to handle partially complete sell orders
        return False

    def execute_sell(self, trade: Trade, limit: float, sell_reason: SellType) -> None:
        """
        Executes a limit sell for the given trade and limit
        :param trade: Trade instance
        :param limit: limit rate for the sell order
        :param sellreason: Reason the sell was triggered
        :return: None
        """
        sell_type = 'sell'
        if sell_reason in (SellType.STOP_LOSS, SellType.TRAILING_STOP_LOSS):
            sell_type = 'stoploss'

        # if stoploss is on exchange and we are on dry_run mode,
        # we consider the sell price stop price
        if self.config.get('dry_run', False) and sell_type == 'stoploss' \
           and self.strategy.order_types['stoploss_on_exchange']:
            limit = trade.stop_loss

        # First cancelling stoploss on exchange ...
        if self.strategy.order_types.get('stoploss_on_exchange') and trade.stoploss_order_id:
            self.exchange.cancel_order(trade.stoploss_order_id, trade.pair)

        # Execute sell and update trade record
        order_id = self.exchange.sell(pair=str(trade.pair),
                                      ordertype=self.strategy.order_types[sell_type],
                                      amount=trade.amount, rate=limit,
                                      time_in_force=self.strategy.order_time_in_force['sell']
                                      )['id']

        trade.open_order_id = order_id
        trade.close_rate_requested = limit
        trade.sell_reason = sell_reason.value
        Trade.session.flush()
        self.notify_sell(trade)

    def notify_sell(self, trade: Trade):
        """
        Sends rpc notification when a sell occured.
        """
        profit_rate = trade.close_rate if trade.close_rate else trade.close_rate_requested
        profit_trade = trade.calc_profit(rate=profit_rate)
        # Use cached ticker here - it was updated seconds ago.
        current_rate = self.get_sell_rate(trade.pair, False)
        profit_percent = trade.calc_profit_percent(profit_rate)
        gain = "profit" if profit_percent > 0 else "loss"

        msg = {
            'type': RPCMessageType.SELL_NOTIFICATION,
            'exchange': trade.exchange.capitalize(),
            'pair': trade.pair,
            'gain': gain,
            'limit': trade.close_rate_requested,
            'amount': trade.amount,
            'open_rate': trade.open_rate,
            'current_rate': current_rate,
            'profit_amount': profit_trade,
            'profit_percent': profit_percent,
            'sell_reason': trade.sell_reason
        }

        # For regular case, when the configuration exists
        if 'stake_currency' in self.config and 'fiat_display_currency' in self.config:
            stake_currency = self.config['stake_currency']
            fiat_currency = self.config['fiat_display_currency']
            msg.update({
                'stake_currency': stake_currency,
                'fiat_currency': fiat_currency,
            })

        # Send the message
        self.rpc.send_msg(msg)<|MERGE_RESOLUTION|>--- conflicted
+++ resolved
@@ -11,13 +11,8 @@
 import arrow
 from requests.exceptions import RequestException
 
-<<<<<<< HEAD
 from freqtrade import (DependencyException, OperationalException, InvalidOrderException,
                        TemporaryError, __version__, constants, persistence)
-=======
-from freqtrade import (DependencyException, OperationalException,
-                       __version__, constants, persistence)
->>>>>>> 1bfc6675
 from freqtrade.data.converter import order_book_to_dataframe
 from freqtrade.data.dataprovider import DataProvider
 from freqtrade.edge import Edge

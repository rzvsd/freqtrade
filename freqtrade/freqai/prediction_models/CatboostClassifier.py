--- conflicted
+++ resolved
@@ -17,11 +17,7 @@
     has its own DataHandler where data is held, saved, loaded, and managed.
     """
 
-<<<<<<< HEAD
-    def fit(self, data_dictionary: Dict[str, Any], pair: str = '') -> Any:
-=======
     def fit(self, data_dictionary: Dict, dk: FreqaiDataKitchen, **kwargs) -> Any:
->>>>>>> 075748b2
         """
         User sets up the training and test data to fit their desired model here
         :params:

--- conflicted
+++ resolved
@@ -25,11 +25,7 @@
         criterion: nn.Module,
         device: str,
         data_convertor: PyTorchDataConvertor,
-<<<<<<< HEAD
-        model_meta_data: Optional[Dict[str, Any]] = None,
-=======
-        model_meta_data: dict[str, Any] = {},
->>>>>>> 4a190bd1
+        model_meta_data: dict[str, Any] | None = None,
         window_size: int = 1,
         tb_logger: Any = None,
         **kwargs,

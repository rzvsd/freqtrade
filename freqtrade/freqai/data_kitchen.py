--- conflicted
+++ resolved
@@ -1273,12 +1273,10 @@
 
         self.get_unique_classes_from_labels(dataframe)
 
-<<<<<<< HEAD
+        dataframe = self.remove_special_chars_from_feature_names(dataframe)
+
         if self.freqai_config.get('convert_df_to_float32', False):
             dataframe = self.reduce_dataframe_footprint(dataframe)
-=======
-        dataframe = self.remove_special_chars_from_feature_names(dataframe)
->>>>>>> e34f0f60
 
         return dataframe
 
@@ -1379,7 +1377,122 @@
             )
             return False
 
-<<<<<<< HEAD
+    def set_timerange_from_ready_models(self):
+        backtesting_timerange, \
+            assets_end_dates = (
+                self.get_timerange_and_assets_end_dates_from_ready_models(self.full_path))
+
+        self.backtest_live_models_data = {
+            "backtesting_timerange": backtesting_timerange,
+            "assets_end_dates": assets_end_dates
+            }
+        return
+
+    def get_full_models_path(self, config: Config) -> Path:
+        """
+        Returns default FreqAI model path
+        :param config: Configuration dictionary
+        """
+        freqai_config: Dict[str, Any] = config["freqai"]
+        return Path(
+            config["user_data_dir"] / "models" / str(freqai_config.get("identifier"))
+        )
+
+    def get_timerange_and_assets_end_dates_from_ready_models(
+            self, models_path: Path) -> Tuple[TimeRange, Dict[str, Any]]:
+        """
+        Returns timerange information based on a FreqAI model directory
+        :param models_path: FreqAI model path
+
+        :return: a Tuple with (Timerange calculated from directory and
+        a Dict with pair and model end training dates info)
+        """
+        all_models_end_dates = []
+        assets_end_dates: Dict[str, Any] = self.get_assets_timestamps_training_from_ready_models(
+                                           models_path)
+        for key in assets_end_dates:
+            for model_end_date in assets_end_dates[key]:
+                if model_end_date not in all_models_end_dates:
+                    all_models_end_dates.append(model_end_date)
+
+        if len(all_models_end_dates) == 0:
+            raise OperationalException(
+                'At least 1 saved model is required to '
+                'run backtest with the freqai-backtest-live-models option'
+            )
+
+        if len(all_models_end_dates) == 1:
+            logger.warning(
+                "Only 1 model was found. Backtesting will run with the "
+                "timerange from the end of the training date to the current date"
+            )
+
+        finish_timestamp = int(datetime.now(tz=timezone.utc).timestamp())
+        if len(all_models_end_dates) > 1:
+            # After last model end date, use the same period from previous model
+            # to finish the backtest
+            all_models_end_dates.sort(reverse=True)
+            finish_timestamp = all_models_end_dates[0] + \
+                (all_models_end_dates[0] - all_models_end_dates[1])
+
+        all_models_end_dates.append(finish_timestamp)
+        all_models_end_dates.sort()
+        start_date = (datetime(*datetime.fromtimestamp(min(all_models_end_dates),
+                      timezone.utc).timetuple()[:3], tzinfo=timezone.utc))
+        end_date = (datetime(*datetime.fromtimestamp(max(all_models_end_dates),
+                    timezone.utc).timetuple()[:3], tzinfo=timezone.utc))
+
+        # add 1 day to string timerange to ensure BT module will load all dataframe data
+        end_date = end_date + timedelta(days=1)
+        backtesting_timerange = TimeRange(
+            'date', 'date', int(start_date.timestamp()), int(end_date.timestamp())
+        )
+        return backtesting_timerange, assets_end_dates
+
+    def get_assets_timestamps_training_from_ready_models(
+            self, models_path: Path) -> Dict[str, Any]:
+        """
+        Scan the models path and returns all assets end training dates (timestamp)
+        :param models_path: FreqAI model path
+
+        :return: a Dict with asset and model end training dates info
+        """
+        assets_end_dates: Dict[str, Any] = {}
+        if not models_path.is_dir():
+            raise OperationalException(
+                'Model folders not found. Saved models are required '
+                'to run backtest with the freqai-backtest-live-models option'
+            )
+        for model_dir in models_path.iterdir():
+            if str(model_dir.name).startswith("sub-train"):
+                model_end_date = int(model_dir.name.split("_")[1])
+                asset = model_dir.name.split("_")[0].replace("sub-train-", "")
+                model_file_name = (
+                    f"cb_{str(model_dir.name).replace('sub-train-', '').lower()}"
+                    "_model.joblib"
+                )
+
+                model_path_file = Path(model_dir / model_file_name)
+                if model_path_file.is_file():
+                    if asset not in assets_end_dates:
+                        assets_end_dates[asset] = []
+                    assets_end_dates[asset].append(model_end_date)
+
+        return assets_end_dates
+
+    def remove_special_chars_from_feature_names(self, dataframe: pd.DataFrame) -> pd.DataFrame:
+        """
+        Remove all special characters from feature strings (:)
+        :param dataframe: the dataframe that just finished indicator population. (unfiltered)
+        :return: dataframe with cleaned featrue names
+        """
+
+        spec_chars = [':']
+        for c in spec_chars:
+            dataframe.columns = dataframe.columns.str.replace(c, "")
+
+        return dataframe
+
     def reduce_dataframe_footprint(self, df: DataFrame) -> DataFrame:
         """
         Ensure all values are float32
@@ -1400,121 +1513,4 @@
         logger.debug(f"Memory usage after optimization is: "
                      f"{df.memory_usage().sum() / 1024**2:.2f} MB")
 
-        return df
-=======
-    def set_timerange_from_ready_models(self):
-        backtesting_timerange, \
-            assets_end_dates = (
-                self.get_timerange_and_assets_end_dates_from_ready_models(self.full_path))
-
-        self.backtest_live_models_data = {
-            "backtesting_timerange": backtesting_timerange,
-            "assets_end_dates": assets_end_dates
-            }
-        return
-
-    def get_full_models_path(self, config: Config) -> Path:
-        """
-        Returns default FreqAI model path
-        :param config: Configuration dictionary
-        """
-        freqai_config: Dict[str, Any] = config["freqai"]
-        return Path(
-            config["user_data_dir"] / "models" / str(freqai_config.get("identifier"))
-        )
-
-    def get_timerange_and_assets_end_dates_from_ready_models(
-            self, models_path: Path) -> Tuple[TimeRange, Dict[str, Any]]:
-        """
-        Returns timerange information based on a FreqAI model directory
-        :param models_path: FreqAI model path
-
-        :return: a Tuple with (Timerange calculated from directory and
-        a Dict with pair and model end training dates info)
-        """
-        all_models_end_dates = []
-        assets_end_dates: Dict[str, Any] = self.get_assets_timestamps_training_from_ready_models(
-                                           models_path)
-        for key in assets_end_dates:
-            for model_end_date in assets_end_dates[key]:
-                if model_end_date not in all_models_end_dates:
-                    all_models_end_dates.append(model_end_date)
-
-        if len(all_models_end_dates) == 0:
-            raise OperationalException(
-                'At least 1 saved model is required to '
-                'run backtest with the freqai-backtest-live-models option'
-            )
-
-        if len(all_models_end_dates) == 1:
-            logger.warning(
-                "Only 1 model was found. Backtesting will run with the "
-                "timerange from the end of the training date to the current date"
-            )
-
-        finish_timestamp = int(datetime.now(tz=timezone.utc).timestamp())
-        if len(all_models_end_dates) > 1:
-            # After last model end date, use the same period from previous model
-            # to finish the backtest
-            all_models_end_dates.sort(reverse=True)
-            finish_timestamp = all_models_end_dates[0] + \
-                (all_models_end_dates[0] - all_models_end_dates[1])
-
-        all_models_end_dates.append(finish_timestamp)
-        all_models_end_dates.sort()
-        start_date = (datetime(*datetime.fromtimestamp(min(all_models_end_dates),
-                      timezone.utc).timetuple()[:3], tzinfo=timezone.utc))
-        end_date = (datetime(*datetime.fromtimestamp(max(all_models_end_dates),
-                    timezone.utc).timetuple()[:3], tzinfo=timezone.utc))
-
-        # add 1 day to string timerange to ensure BT module will load all dataframe data
-        end_date = end_date + timedelta(days=1)
-        backtesting_timerange = TimeRange(
-            'date', 'date', int(start_date.timestamp()), int(end_date.timestamp())
-        )
-        return backtesting_timerange, assets_end_dates
-
-    def get_assets_timestamps_training_from_ready_models(
-            self, models_path: Path) -> Dict[str, Any]:
-        """
-        Scan the models path and returns all assets end training dates (timestamp)
-        :param models_path: FreqAI model path
-
-        :return: a Dict with asset and model end training dates info
-        """
-        assets_end_dates: Dict[str, Any] = {}
-        if not models_path.is_dir():
-            raise OperationalException(
-                'Model folders not found. Saved models are required '
-                'to run backtest with the freqai-backtest-live-models option'
-            )
-        for model_dir in models_path.iterdir():
-            if str(model_dir.name).startswith("sub-train"):
-                model_end_date = int(model_dir.name.split("_")[1])
-                asset = model_dir.name.split("_")[0].replace("sub-train-", "")
-                model_file_name = (
-                    f"cb_{str(model_dir.name).replace('sub-train-', '').lower()}"
-                    "_model.joblib"
-                )
-
-                model_path_file = Path(model_dir / model_file_name)
-                if model_path_file.is_file():
-                    if asset not in assets_end_dates:
-                        assets_end_dates[asset] = []
-                    assets_end_dates[asset].append(model_end_date)
-
-        return assets_end_dates
-
-    def remove_special_chars_from_feature_names(self, dataframe: pd.DataFrame) -> pd.DataFrame:
-        """
-        Remove all special characters from feature strings (:)
-        :param dataframe: the dataframe that just finished indicator population. (unfiltered)
-        :return: dataframe with cleaned featrue names
-        """
-
-        spec_chars = [':']
-        for c in spec_chars:
-            dataframe.columns = dataframe.columns.str.replace(c, "")
-
-        return dataframe
->>>>>>> e34f0f60
+        return df